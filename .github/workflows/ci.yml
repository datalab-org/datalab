name: CI tests
on:
  pull_request:

  push:
    branches:
      - main

env:
  FORCE_COLOR: true

concurrency:
  group: ${{ github.head_ref || github.run_id }}
  cancel-in-progress: true

jobs:
  pre-commit:
    name: Run linters and other pre-commit hooks
    runs-on: ubuntu-latest

    steps:
      - uses: actions/checkout@v4

      - name: Set up Python 3.10
        uses: actions/setup-python@v5
        with:
          python-version: "3.10"

      - name: Set up uv
        uses: astral-sh/setup-uv@v3
        with:
          version: "0.4.x"
          enable-cache: true

      - name: Install dependencies
        working-directory: ./pydatalab
<<<<<<< HEAD
        run: uv sync --all-extras
=======
        run: |
          uv sync --locked --all-extras --dev
>>>>>>> ebed305f

      - name: Run pre-commit
        working-directory: ./pydatalab
        run: |
          uv run pre-commit run --all-files --show-diff-on-failure

  pytest:
    name: Run Python unit tests

    services:
      mongo:
        image: mongo:3
        ports:
          - 27017:27017

    runs-on: ubuntu-latest

    strategy:
      fail-fast: false
      max-parallel: 2
      matrix:
        python-version: ["3.10", "3.11"]

    steps:
      - uses: actions/checkout@v4
        with:
          # tests need an unshallowed version of the repository to check the version
          fetch-depth: 0

      - name: Set up Python ${{ matrix.python-version }}
        uses: actions/setup-python@v5
        with:
          python-version: ${{ matrix.python-version }}

      - name: Install MongoDB tools binaries
        run: |
          wget https://fastdl.mongodb.org/tools/db/mongodb-database-tools-ubuntu2204-x86_64-100.9.0.deb && sudo apt install ./mongodb-database-tools-*-100.9.0.deb

      - name: Set up uv
        uses: astral-sh/setup-uv@v3
        with:
          version: "0.4.x"
          enable-cache: true

      - name: Install locked versions of dependencies
        working-directory: ./pydatalab
        run: |
<<<<<<< HEAD
          uv sync --all-extras
=======
          uv sync --locked --all-extras --dev
>>>>>>> ebed305f

      - name: Run all tests
        working-directory: ./pydatalab
        run: |
          uv run pytest -rs -vvv --cov-report=term --cov-report=xml --cov ./pydatalab ./tests

      - name: Upload coverage to Codecov
        if: matrix.python-version == '3.10' && github.repository == 'datalab-org/datalab'
        uses: codecov/codecov-action@v4
        with:
          token: ${{ secrets.CODECOV_TOKEN }}
          slug: datalab-org/datalab

  webapp:
    name: Test the app build
    runs-on: ubuntu-latest
    steps:
      - uses: actions/checkout@v4

      - name: Set up Node
        uses: actions/setup-node@v4
        env:
          FORCE_COLOR: 0
        with:
          node-version: "20"
          cache: "yarn"
          cache-dependency-path: ./webapp/yarn.lock

      - name: Install web app
        working-directory: ./webapp
        run: yarn install --frozen-lockfile

      - name: Build web app
        working-directory: ./webapp
        run: yarn build

  e2e:
    name: e2e tests
    runs-on: ubuntu-latest
    strategy:
      fail-fast: false
      max-parallel: 3
      matrix:
        browser-backend: ["electron", "chrome", "firefox"]

    steps:
      - uses: actions/checkout@v4

      - name: Set up Docker Buildx
        uses: docker/setup-buildx-action@v3

      - name: Set some environment variables for CI containers pre-build
        run: |
          cp webapp/.env.test_e2e .env
          echo "PYDATALAB_TESTING=true" >> pydatalab/.env

      - name: Load previously built Docker images
        uses: docker/bake-action@v5
        with:
          files: docker-compose.yml
          load: true
          targets: 'app,api,database'
          set: |
            app.cache-to=type=gha,scope=build-app,mode=max
            app.cache-from=type=gha,scope=build-app
            app.tags=datalab-app:latest
            api.cache-to=type=gha,scope=build-api,mode=max
            api.cache-from=type=gha,scope=build-api
            api.tags=datalab-api:latest
            database.cache-to=type=gha,scope=build-database,mode=max
            database.cache-from=type=gha,scope=build-database
            database.tags=datalab-database:latest

      - name: Start services
        run: |
          # Launch production container profiles and wait for them to come up
          docker compose up database api app --no-build --force-recreate -d --wait

      - name: Run end-to-end tests
        uses: cypress-io/github-action@v6
        with:
          config: baseUrl=http://localhost:8081
          working-directory: ./webapp
          record: ${{ github.repository == 'datalab-org/datalab' }}
          browser: ${{ matrix.browser-backend }}
          group: "End-to-end tests (${{ matrix.browser-backend }})"
        env:
          CYPRESS_RECORD_KEY: ${{ secrets.CYPRESS_RECORD_KEY }}

      - name: Run component tests
        uses: cypress-io/github-action@v6
        with:
          working-directory: ./webapp
          record: ${{ github.repository == 'datalab-org/datalab' }}
          install: false
          component: true
          publish-summary: false
          browser: ${{ matrix.browser-backend }}
          group: "Component tests (${{ matrix.browser-backend }})"
        env:
          CYPRESS_RECORD_KEY: ${{ secrets.CYPRESS_RECORD_KEY }}<|MERGE_RESOLUTION|>--- conflicted
+++ resolved
@@ -34,12 +34,8 @@
 
       - name: Install dependencies
         working-directory: ./pydatalab
-<<<<<<< HEAD
-        run: uv sync --all-extras
-=======
         run: |
           uv sync --locked --all-extras --dev
->>>>>>> ebed305f
 
       - name: Run pre-commit
         working-directory: ./pydatalab
@@ -87,11 +83,7 @@
       - name: Install locked versions of dependencies
         working-directory: ./pydatalab
         run: |
-<<<<<<< HEAD
-          uv sync --all-extras
-=======
           uv sync --locked --all-extras --dev
->>>>>>> ebed305f
 
       - name: Run all tests
         working-directory: ./pydatalab
