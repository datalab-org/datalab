import datetime
from typing import Callable, Dict, List, Union

from bson import ObjectId
from flask import jsonify, request
from flask_login import current_user
from pydantic import ValidationError

from pydatalab.blocks import BLOCK_TYPES
<<<<<<< HEAD
from pydatalab.config import CONFIG
=======

# from pydatalab.logger import LOGGER
>>>>>>> 5e631acb
from pydatalab.models import ITEM_MODELS, Sample
from pydatalab.mongo import flask_mongo
from pydatalab.routes.utils import get_default_permissions


def reserialize_blocks(blocks_obj: Dict[str, Dict]) -> Dict[str, Dict]:
    """Create the corresponding Python objects from JSON block data, then
    serialize it again as JSON to populate any missing properties.

    Parameters:
        blocks_obj: A dictionary containing the JSON block data, keyed by block ID.

    Returns:
        A dictionary with the re-serialized block data.

    """
    for block_id, block_data in blocks_obj.items():
        blocktype = block_data["blocktype"]
        blocks_obj[block_id] = (
            BLOCK_TYPES.get(blocktype, BLOCK_TYPES["notsupported"]).from_db(block_data).to_web()
        )

    return blocks_obj


def dereference_files(file_ids: List[Union[str, ObjectId]]) -> Dict[str, Dict]:
    """For a list of Object IDs (as strings or otherwise), query the files collection
    and return a dictionary of the data stored under each ID.

    Parameters:
        file_ids: The list of IDs of files to return;

    Returns:
        The dereferenced data as a dictionary with (string) ID keys.

    """
    results = {
        str(f["_id"]): f
        for f in flask_mongo.db.files.find(
            {
                "_id": {"$in": [ObjectId(_id) for _id in file_ids]},
            }
        )
    }
    if len(results) != len(file_ids):
        raise RuntimeError(
            "Some file IDs did not have corresponding database entries.\n"
            f"Returned: {list(results.keys())}\n"
            f"Requested: {file_ids}\n"
        )

    return results


def get_starting_materials():

    if not current_user.is_authenticated and not CONFIG.TESTING:
        return (
            jsonify(
                status="error",
                message="Authorization required to access chemical inventory.",
            ),
            401,
        )

    items = [
        doc
        for doc in flask_mongo.db.items.aggregate(
            [
                {
                    "$match": {
                        "type": "starting_materials",
                        **get_default_permissions(user_only=False),
                    }
                },
                {
                    "$project": {
                        "_id": 0,
                        "item_id": 1,
                        "nblocks": {"$size": "$display_order"},
                        "date_acquired": 1,
                        "chemform": 1,
                        "name": 1,
                        "chemical_purity": 1,
                        "supplier": 1,
                        "location": 1,
                    }
                },
            ]
        )
    ]
    return jsonify({"status": "success", "items": items})


get_starting_materials.methods = ("GET",)  # type: ignore


def get_samples():

    items = [
        doc
        for doc in flask_mongo.db.items.aggregate(
            [
                {"$match": {"type": "samples", **get_default_permissions(user_only=False)}},
                {
                    "$lookup": {
                        "from": "users",
                        "localField": "creator_ids",
                        "foreignField": "_id",
                        "as": "creators",
                    }
                },
                {
                    "$project": {
                        "_id": 0,
                        "item_id": 1,
                        "creator_ids": 1,
                        "sample_id": 1,
                        "nblocks": {"$size": "$display_order"},
                        "creators": {
                            "display_name": 1,
                        },
                        "date": 1,
                        "chemform": 1,
                        "name": 1,
                    }
                },
            ]
        )
    ]
    return jsonify({"status": "success", "samples": items})


get_samples.methods = ("GET",)  # type: ignore


def search_items():
    """Perform free text search on items and return the top results.
    GET parameters:
        query: String with the search terms.
        nresults: Maximum number of  (default 100)
        types: If None, search all types of items. Otherwise, a list of strings
               giving the types to consider. (e.g. ["samples","starting_materials"])

    Returns:
        response list of dictionaries containing the matching items in order of
        descending match score.
    """

    query = request.args.get("query", type=str)
    nresults = request.args.get("nresults", default=100, type=int)
    types = request.args.get("types", default=None)
    if isinstance(types, str):
        types = types.split(",")  # should figure out how to parse as list automatically

    match_obj = {"$text": {"$search": query}, **get_default_permissions(user_only=False)}
    if types is not None:
        match_obj["type"] = {"$in": types}

    cursor = flask_mongo.db.items.aggregate(
        [
            {"$match": match_obj},
            {"$sort": {"score": {"$meta": "textScore"}}},
            {"$limit": nresults},
            {
                "$project": {
                    "_id": 0,
                    "type": 1,
                    "item_id": 1,
                    "name": 1,
                    "chemform": 1,
                }
            },
        ]
    )

    return jsonify({"status": "success", "items": list(cursor)}), 200


search_items.methods = ("GET",)  # type: ignore


def create_sample():

    if not current_user.is_authenticated and not CONFIG.TESTING:
        return (
            jsonify(
                status="error",
                message="Unable to create new sample without user authentication.",
            ),
            401,
        )

    request_json = request.get_json()  # noqa: F821 pylint: disable=undefined-variable
    schema = Sample.schema()
    missing_keys = set()
    for k in schema["required"]:
        if k not in request_json:
            missing_keys.add(k)

    if missing_keys:
        raise ValidationError(
            f"Request to create sample was thwarted by the lack of required key(s): {missing_keys}"
        )

    new_sample = {k: request_json[k] for k in schema["properties"] if k in request_json}

    if CONFIG.TESTING:
        new_sample["creator_ids"] = []
    else:
        new_sample["creator_ids"] = [current_user.person.immutable_id]

    # check to make sure that item_id isn't taken already
    if flask_mongo.db.items.find_one({"item_id": request_json["item_id"]}):
        return (
            jsonify(
                {
                    "status": "error",
                    "message": f"item_id_validation_error: {request_json['item_id']!r} already exists in database.",
                }
            ),
            409,  # 409: Conflict
        )

    new_sample["date"] = new_sample.get("date", datetime.datetime.now())
    try:
        new_sample = Sample(**new_sample)

    except ValidationError as error:
        return (
            jsonify(
                status="error",
                message=f"Unable to create new sample with ID {new_sample['item_id']}.",
                output=str(error),
            ),
            400,
        )

    result = flask_mongo.db.items.insert_one(new_sample.dict())
    if not result.acknowledged:
        return (
            jsonify(
                status="error",
                message=f"Failed to add new sample {new_sample.item_id!r} to database.",
                output=result.raw_result,
            ),
            400,
        )

    return (
        jsonify(
            {
                "status": "success",
                "sample_list_entry": {
                    "item_id": new_sample.item_id,
                    "nblocks": 0,
                    "date": new_sample.date,
                    "name": new_sample.name,
                    "creator_ids": new_sample.creator_ids,
                },
            }
        ),
        201,  # 201: Created
    )


create_sample.methods = ("POST",)  # type: ignore


def delete_sample():

    request_json = request.get_json()  # noqa: F821 pylint: disable=undefined-variable
    item_id = request_json["item_id"]

    result = flask_mongo.db.items.delete_one(
        {"item_id": item_id, **get_default_permissions(user_only=True)}
    )

    if result.deleted_count != 1:
        return (
            jsonify(
                {
                    "status": "error",
                    "message": f"Authorization required to attempt to delete sample with {item_id=} from the database.",
                }
            ),
            401,
        )
    return (
        jsonify(
            {
                "status": "success",
            }
        ),
        200,
    )


delete_sample.methods = ("POST",)  # type: ignore


def get_item_data(item_id):

    # retrieve the entry from the database:
    doc = flask_mongo.db.items.find_one(
        {"item_id": item_id, **get_default_permissions(user_only=False)},
    )

    if not doc or (not current_user.is_authenticated and doc["type"] == "starting_materials"):
        return (
            jsonify(
                {
                    "status": "error",
                    "message": f"Authorization required to attempt to get sample with {item_id=} from the database.",
                }
            ),
            401,
        )

    # determine the item type and validate according to the appropriate schema
    try:
        ItemModel = ITEM_MODELS[doc["type"]]
    except KeyError:
        if "type" in doc:
            raise KeyError(f"Item {item_id=} has invalid type: {doc['type']}")
        else:
            raise KeyError(f"Item {item_id=} has no type field in document.")

    doc = ItemModel(**doc)
    doc.blocks_obj = reserialize_blocks(doc.blocks_obj)

    files_data = []
    if doc.file_ObjectIds:
        files_data = dereference_files(doc.file_ObjectIds)

    # find any documents with relationships that mention this document

    # option 1: use projection (will need post-processing)
    incoming_relationships = flask_mongo.db.items.find(
        {"item_id": doc.item_id},
        {"item_id": 1, "relationships": {"$elemMatch": {"item_id": doc.item_id}}},
    )

    # option 2: use an aggregation pipeline:
    # incoming_relationships = flask_mongo.db.items.aggregate(
    #    [
    #        {"$match": {"relationships.item_id": doc.item_id}},
    #        {"$project": {"item_id": 1, "name": 1, "type": 1, "relationship": "$relationships"}},
    #        {"$unwind": "$relationship"},
    #        {"$match": {"relationship.item_id": doc.item_id}},
    #    ]
    # )

    # temporary hack: front end currently expects legacy parent_items and child_items fields,
    # so generate them on the fly after passing through the model.
    return_dict = doc.dict()

    return_dict["parent_items"] = [d["item_id"] for d in return_dict["relationships"]]
    return_dict["child_items"] = [d["item_id"] for d in incoming_relationships]

    return jsonify(
        {
            "status": "success",
            "item_id": item_id,
            "item_data": return_dict,
            "files_data": files_data,
        }
    )


get_item_data.methods = ("GET",)  # type: ignore


def save_item():

    request_json = request.get_json()  # noqa: F821 pylint: disable=undefined-variable

    item_id = request_json["item_id"]
    updated_data = request_json["data"]

    # These keys should not be updated here and cannot be modified by the user through this endpoint
    for k in ("_id", "file_ObjectIds", "creators", "creator_ids"):
        if k in updated_data:
            del updated_data[k]

    updated_data["last_modified"] = datetime.datetime.now().isoformat()

    for block_id, block_data in updated_data.get("blocks_obj", {}).items():
        blocktype = block_data["blocktype"]

        block = BLOCK_TYPES.get(blocktype, BLOCK_TYPES["notsupported"]).from_web(block_data)

        updated_data["blocks_obj"][block_id] = block.to_db()

    item = flask_mongo.db.items.find_one(
        {"item_id": item_id, **get_default_permissions(user_only=True)}
    )

    if not item:
        return (
            jsonify(
                status="error",
                message=f"Unable to find item with appropriate permissions and {item_id=}.",
            ),
            400,
        )

    item_type = item["type"]
    item.update(updated_data)

    try:
        item = ITEM_MODELS[item_type](**item).dict()
    except ValidationError as exc:
        return (
            jsonify(
                status="error",
                message=f"Unable to update item {item_id=} ({item_type=}) with new data {updated_data}",
                output=str(exc),
            ),
            400,
        )

    result = flask_mongo.db.items.update_one(
        {"item_id": item_id},
        {"$set": updated_data},
    )

    if result.matched_count != 1:
        return (
            jsonify(
                status="error",
                message=f"{blocktype} Update failed. no subdocument matched",
                output=result.raw_result,
            ),
            400,
        )

    return jsonify(status="success"), 200


def search_users():
    """Perform free text search on users and return the top results.
    GET parameters:
        query: String with the search terms.
        nresults: Maximum number of  (default 100)

    Returns:
        response list of dictionaries containing the matching items in order of
        descending match score.
    """

    query = request.args.get("query", type=str)
    nresults = request.args.get("nresults", default=100, type=int)
    types = request.args.get("types", default=None)

    match_obj = {"$text": {"$search": query}}
    if types is not None:
        match_obj["type"] = {"$in": types}

    cursor = flask_mongo.db.users.aggregate(
        [
            {"$match": match_obj},
            {"$sort": {"score": {"$meta": "textScore"}}},
            {"$limit": nresults},
            {
                "$project": {
                    "_id": 1,
                    "identities": 1,
                    "display_name": 1,
                }
            },
        ]
    )

    return jsonify({"status": "success", "users": list(cursor)}), 200


save_item.methods = ("POST",)  # type: ignore


# def get_graph(item_id, depth=3):
#     """Generate a graph in cytoscape.js format centered around the item_id specified"""

#     nodes = []
#     edges = []
#     visited_ids = {}

#     def _recursive_graph_search(item_id, depth, nodes, edges, visited_ids):
#         LOGGER.debug(f"_recursive_graph_search called with {item_id=}")

#         root = flask_mongo.db.items.find_one(
#             {"item_id": item_id}, {"item_id": 1, "relationships": 1, "name": 1, "type": 1}
#         )

#         nodes.append(
#             {
#                 "data": {
#                     "id": item_id,
#                     "name": root["name"],
#                     "type": root["type"],
#                 }
#             }
#         )

#         visited_ids.add(item_id)

#         if depth == 0:
#             return

#         for parent_relationship in root["relationships"]:
#             if parent_relationship["item_id"] in visited_ids:
#                 continue

#             edges.append({"data": { "id": }})
#             _recursive_graph_search(
#                 parent_relationship["item_id"], depth - 1, nodes, edges, visited_ids
#             )

#         return [
#             _recursive_graph_search(d["item"]["item_id"], depth=depth - 1)
#             for d in parents["synthesis_constituents"]
#         ]

#     # children = flask_mongo.db.items.find(
#     # {"synthesis_constituents.item.item_id": item_id}, {"item_id": 1}
#     # )
#     return jsonify(_recursive_graph_search(item_id, depth))
#     # return jsonify([parents, list(children)])


# get_graph.methods = ("GET",)  # type: ignore


ENDPOINTS: Dict[str, Callable] = {
    "/samples/": get_samples,
    "/starting-materials/": get_starting_materials,
    "/search-items/": search_items,
    "/search-users/": search_users,
    "/new-sample/": create_sample,
    "/delete-sample/": delete_sample,
    "/get-item-data/<item_id>": get_item_data,
    "/save-item/": save_item,
    # "/get-graph/<item_id>": get_graph,
}<|MERGE_RESOLUTION|>--- conflicted
+++ resolved
@@ -7,12 +7,7 @@
 from pydantic import ValidationError
 
 from pydatalab.blocks import BLOCK_TYPES
-<<<<<<< HEAD
 from pydatalab.config import CONFIG
-=======
-
-# from pydatalab.logger import LOGGER
->>>>>>> 5e631acb
 from pydatalab.models import ITEM_MODELS, Sample
 from pydatalab.mongo import flask_mongo
 from pydatalab.routes.utils import get_default_permissions
