from typing import Callable, Dict

from flask import jsonify, request

from pydatalab.blocks import BLOCK_TYPES
from pydatalab.mongo import flask_mongo


def add_data_block():
    """Call with AJAX to add a block to the sample"""

    request_json = request.get_json()

    # pull out required arguments from json
    block_type = request_json["block_type"]
    item_id = request_json["item_id"]
    insert_index = request_json["index"]

    if block_type not in BLOCK_TYPES:
        return jsonify(status="error", message="Invalid block type"), 400

    block = BLOCK_TYPES[block_type](item_id=item_id)

    data = block.to_db()

    # currently, adding to both blocks and blocks_obj to mantain compatibility with
    # the old site. The new site only uses blocks_obj
    if insert_index:
        display_order_update = {
            "$each": [block.block_id],
            "$position": insert_index,
        }
    else:
        display_order_update = block.block_id

    result = flask_mongo.db.items.update_one(
        {"item_id": item_id},
        {
            "$push": {"blocks": data, "display_order": display_order_update},
            "$set": {f"blocks_obj.{block.block_id}": data},
        },
    )

    if result.modified_count < 1:
        return (
            jsonify(
                status="error",
                message=f"Update failed. {item_id=} is probably incorrect.",
            ),
            400,
        )

    # get the new display_order:
    display_order_result = flask_mongo.db.items.find_one({"item_id": item_id}, {"display_order": 1})
<<<<<<< HEAD
    print("new document: {}".format(display_order_result))
=======

>>>>>>> 6b063f78
    return jsonify(
        status="success",
        new_block_obj=block.to_web(),
        new_block_insert_index=insert_index
        if insert_index
        else len(display_order_result["display_order"]) - 1,
        new_display_order=display_order_result["display_order"],
    )


add_data_block.methods = ("POST",)  # type: ignore


def update_block():
    """Take in json block data from site, process, and spit
    out updated data. May be used, for example, when the user
    changes plot parameters and the server needs to generate a new
    plot
    """
    request_json = request.get_json()
    block_data = request_json["block_data"]
    blocktype = block_data["blocktype"]

    block = BLOCK_TYPES[blocktype].from_web(block_data)

    return jsonify(status="success", new_block_data=block.to_web()), 200


update_block.methods = ("POST",)  # type: ignore


def delete_block():
    """Completely delete a data block fron the database. In the future,
    we may consider preserving data by moving it to a different array,
    or simply making it invisible"""
    request_json = request.get_json()
    item_id = request_json["item_id"]
    block_id = request_json["block_id"]

    result = flask_mongo.db.items.update_one(
        {"item_id": item_id},
        {
            "$pull": {
                "blocks": {"block_id": block_id},
                "display_order": block_id,
            },
            "$unset": {f"blocks_obj.{block_id}": ""},
        },
    )

    if result.modified_count < 1:
        return (
            jsonify(
                {
                    "status": "error",
                    "message": f"Update failed. The item_id probably incorrect: {item_id}",
                }
            ),
            400,
        )
    return (
        jsonify({"status": "success"}),
        200,
    )  # could try to switch to http 204 is "No Content" success with no json


delete_block.methods = ("POST",)  # type: ignore

ENDPOINTS: Dict[str, Callable] = {
    "/add-data-block/": add_data_block,
    "/update-block/": update_block,
    "/delete-block/": delete_block,
}<|MERGE_RESOLUTION|>--- conflicted
+++ resolved
@@ -52,11 +52,7 @@
 
     # get the new display_order:
     display_order_result = flask_mongo.db.items.find_one({"item_id": item_id}, {"display_order": 1})
-<<<<<<< HEAD
-    print("new document: {}".format(display_order_result))
-=======
 
->>>>>>> 6b063f78
     return jsonify(
         status="success",
         new_block_obj=block.to_web(),
