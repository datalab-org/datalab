import base64
import io
import os
import random
import zipfile
from typing import Any, Callable, Dict, Optional, Sequence

import bokeh.embed
import pandas as pd
from bson import ObjectId
from PIL import Image

from pydatalab import nmr_utils
from pydatalab.bokeh_plots import mytheme, selectable_axes_plot
from pydatalab.file_utils import get_file_info_by_id
from pydatalab.logger import LOGGER

__all__ = ("generate_random_id", "DataBlock")


def generate_random_id():
    """This function generates a random 15-length string for use as an id for a datablock. It
    should be sufficiently random that there is a negligible risk of ever generating
    the same id twice, so this is a unique id that can be used as a unique database refrence
    and also can be used as id in the DOM. Note: uuid.uuid4() would do this too, but I think
    the generated ids are too long and ugly.

    The ids here are HTML id friendly, using lowercase letters and numbers. The first character
    is always a letter.
    """
    randlist = [random.choice("abcdefghijklmnopqrstuvwxyz")] + random.choices(
        "abcdefghijklmnopqrstuvwxyz0123456789", k=14
    )
    return "".join(randlist)


############################################################################################################
# Resources (base classes to be extended)
############################################################################################################


class DataBlock:
    """base class for a data block."""

    blocktype: str = "generic"
    description: str = "Generic Block"
    accepted_file_extensions: Sequence[str]
    # values that are set by default if they are not supplied by the dictionary in init()
    defaults: Dict[str, Any] = {}
    # values cached on the block instance for faster retrieval
    cache: Optional[Dict[str, Any]] = None
    plot_functions: Optional[Sequence[Callable[[], None]]] = None

<<<<<<< HEAD
    supports_collections: bool = False

    def __init__(
        self,
        item_id: Optional[str] = None,
        collection_id: Optional[str] = None,
        dictionary=None,
        unique_id=None,
    ):

=======
    def __init__(self, item_id, dictionary=None, unique_id=None):
>>>>>>> 3b770bc3
        if dictionary is None:
            dictionary = {}

        if item_id is None and not self.supports_collections:
            raise RuntimeError(f"Must supply `item_id` to make {self.__class__.__name__}.")

        if collection_id is not None and not self.supports_collections:
            raise RuntimeError(
                f"This block ({self.__class__.__name__}) does not support collections."
            )

        if item_id is not None and collection_id is not None:
            raise RuntimeError("Must provide only one of `item_id` and `collection_id`.")

        # Initialise cache
        self.cache = {}

        LOGGER.debug(
            "Creating new block '%s' associated with item_id '%s'",
            self.__class__.__name__,
            item_id,
        )
        self.block_id = (
            unique_id or generate_random_id()
        )  # this is supposed to be a unique id for use in html and the database.
        self.data = {
            "item_id": item_id,
            "collection_id": collection_id,
            "blocktype": self.blocktype,
            "block_id": self.block_id,
            **self.defaults,
        }

        # convert ObjectId file_ids to string to make handling them easier when sending to and from web
        if "file_id" in self.data:
            self.data["file_id"] = str(self.data["file_id"])

        if "title" not in self.data:
            self.data["title"] = self.description
        self.data.update(
            dictionary
        )  # this could overwrite blocktype and block_id. I think that's reasonable... maybe
        LOGGER.debug(
            "Initialised block %s for item ID %s or collection ID %s.",
            self.__class__.__name__,
            item_id,
            collection_id,
        )

    def to_db(self):
        """returns a dictionary with the data for this
        block, ready to be input into mongodb"""
        LOGGER.debug("Casting block %s to database object.", self.__class__.__name__)

        if "file_id" in self.data:
            dict_for_db = self.data.copy()  # gross, I know
            dict_for_db["file_id"] = ObjectId(dict_for_db["file_id"])
            return dict_for_db

        if "bokeh_plot_data" in self.data:
            self.data.pop("bokeh_plot_data")
        return self.data

    @classmethod
    def from_db(cls, db_entry):
        """create a block from json (dictionary) stored in a db"""
        LOGGER.debug("Loading block %s from database object.", cls.__class__.__name__)
        new_block = cls(
            item_id=db_entry.get("item_id"),
            collection_id=db_entry.get("collection_id"),
            dictionary=db_entry,
        )
        if "file_id" in new_block.data:
            new_block.data["file_id"] = str(new_block.data["file_id"])
        return new_block

    def to_web(self):
        """returns a json-able dictionary to render the block on the web"""
        if self.plot_functions:
            for plot in self.plot_functions:
                try:
                    plot()
                except RuntimeError:
                    LOGGER.warning(
                        f"Could not create plot for {self.__class__.__name__}: {self.data}"
                    )
        return self.data

    @classmethod
    def from_web(cls, data):
        LOGGER.debug("Loading block %s from web request.", cls.__class__.__name__)
<<<<<<< HEAD
        Block = cls(item_id=data.get("item_id"), collection_id=data.get("collection_id"))
        Block.update_from_web(data)
        return Block
=======
        block = cls(data["item_id"], unique_id=data["block_id"])
        block.update_from_web(data)
        return block
>>>>>>> 3b770bc3

    def update_from_web(self, data):
        """update the object with data received from the website. Only updates fields
        that are specified in the dictionary- other fields are left alone"""
        LOGGER.debug(
            "Updating block %s from web request",
            self.__class__.__name__,
        )
        self.data.update(data)

        return self


class NotSupportedBlock(DataBlock):
    blocktype = "notsupported"
    description = "Block not supported"
    supports_collections = True


class CommentBlock(DataBlock):
    blocktype = "comment"
    description = "Comment"
    supports_collections = True


class MediaBlock(DataBlock):
    blocktype = "media"
    description = "Media"
    accepted_file_extensions = (".png", ".jpeg", ".jpg", ".tif", ".tiff", ".mp4", ".mov", ".webm")
    supports_collections = False

    @property
    def plot_functions(self):
        return (self.encode_tiff,)

    def encode_tiff(self):
        if "file_id" not in self.data:
            LOGGER.warning("ImageBlock.encode_tiff(): No file set in the DataBlock")
            return
        if "b64_encoded_image" not in self.data:
            self.data["b64_encoded_image"] = {}
        file_info = get_file_info_by_id(self.data["file_id"], update_if_live=True)
        if file_info["name"].endswith(".tif") or file_info["name"].endswith(".tiff"):
            im = Image.open(file_info["location"])
            LOGGER.warning("Making base64 encoding of tif")
            with io.BytesIO() as f:
                im.save(f, format="PNG")
                f.seek(0)
                self.data["b64_encoded_image"][self.data["file_id"]] = base64.b64encode(
                    f.getvalue()
                ).decode()


class NMRBlock(DataBlock):
    blocktype = "nmr"
    description = "Simple NMR Block"
    accepted_file_extensions = ".zip"
    defaults = {"process number": 1}
    supports_collections = False

    @property
    def plot_functions(self):
        return (self.generate_nmr_plot,)

    def read_bruker_nmr_data(self):
        if "file_id" not in self.data:
            LOGGER.warning("NMRPlot.read_bruker_nmr_data(): No file set in the DataBlock")
            return

        zip_file_info = get_file_info_by_id(self.data["file_id"], update_if_live=True)
        filename = zip_file_info["name"]

        name, ext = os.path.splitext(filename)
        if ext.lower() not in self.accepted_file_extensions:
            LOGGER.warning(
                "NMRBlock.read_bruker_nmr_data(): Unsupported file extension (must be .zip)"
            )
            return

        # unzip:
        directory_location = zip_file_info["location"] + ".extracted"
        LOGGER.debug(f"Directory location is: {directory_location}")
        with zipfile.ZipFile(zip_file_info["location"], "r") as zip_ref:
            zip_ref.extractall(directory_location)

        extracted_directory_name = os.path.join(directory_location, name)
        available_processes = os.listdir(os.path.join(extracted_directory_name, "pdata"))

        if "selected_process" not in self.data:
            self.data["selected_process"] = available_processes[0]

        try:
            df, a_dic, topspin_title, processed_data_shape = nmr_utils.read_bruker_1d(
                os.path.join(directory_location, name),
                process_number=self.data["selected_process"],
                verbose=False,
            )
        except Exception:
            LOGGER.critical(f"Unable to parse {name} as Bruker project.")
            return

        serialized_df = df.to_dict() if (df is not None) else None

        # all data sorted in a fairly raw way
        self.data["processed_data"] = serialized_df
        self.data["acquisition_parameters"] = a_dic["acqus"]
        self.data["processing_parameters"] = a_dic["procs"]
        self.data["pulse_program"] = a_dic["pprog"]

        # specific things that we might want to pull out for the UI:
        self.data["available_processes"] = available_processes
        self.data["nucleus"] = a_dic["acqus"]["NUC1"]
        self.data["carrier_frequency_MHz"] = a_dic["acqus"]["SFO1"]
        self.data["carrier_offset_Hz"] = a_dic["acqus"]["O1"]
        self.data["recycle_delay"] = a_dic["acqus"]["D"][1]
        self.data["nscans"] = a_dic["acqus"]["NS"]
        self.data["CNST31"] = a_dic["acqus"]["CNST"][31]
        self.data["processed_data_shape"] = processed_data_shape

        self.data["probe_name"] = a_dic["acqus"]["PROBHD"]
        self.data["pulse_program_name"] = a_dic["acqus"]["PULPROG"]
        self.data["topspin_title"] = topspin_title

    def generate_nmr_plot(self):
        self.read_bruker_nmr_data()  # currently calls every time plotting happens, but it should only happen if the file was updated
        if "processed_data" not in self.data or not self.data["processed_data"]:
            self.data["bokeh_plot_data"] = None
            return

        df = pd.DataFrame(self.data["processed_data"])
        df["normalized intensity"] = df.intensity / df.intensity.max()

        bokeh_layout = selectable_axes_plot(
            df,
            x_options=["ppm", "hz"],
            y_options=[
                "intensity",
                "intensity_per_scan",
                "normalized intensity",
            ],
            plot_line=True,
            point_size=3,
        )
        bokeh_layout.children[0].x_range.flipped = True  # flip x axis, per NMR convention

        self.data["bokeh_plot_data"] = bokeh.embed.json_item(bokeh_layout, theme=mytheme)<|MERGE_RESOLUTION|>--- conflicted
+++ resolved
@@ -50,8 +50,6 @@
     # values cached on the block instance for faster retrieval
     cache: Optional[Dict[str, Any]] = None
     plot_functions: Optional[Sequence[Callable[[], None]]] = None
-
-<<<<<<< HEAD
     supports_collections: bool = False
 
     def __init__(
@@ -61,10 +59,6 @@
         dictionary=None,
         unique_id=None,
     ):
-
-=======
-    def __init__(self, item_id, dictionary=None, unique_id=None):
->>>>>>> 3b770bc3
         if dictionary is None:
             dictionary = {}
 
@@ -156,15 +150,13 @@
     @classmethod
     def from_web(cls, data):
         LOGGER.debug("Loading block %s from web request.", cls.__class__.__name__)
-<<<<<<< HEAD
-        Block = cls(item_id=data.get("item_id"), collection_id=data.get("collection_id"))
-        Block.update_from_web(data)
-        return Block
-=======
-        block = cls(data["item_id"], unique_id=data["block_id"])
+        block = cls(
+            item_id=data.get("item_id"),
+            collection_id=data.get("collection_id"),
+            unique_id=data["block_id"],
+        )
         block.update_from_web(data)
         return block
->>>>>>> 3b770bc3
 
     def update_from_web(self, data):
         """update the object with data received from the website. Only updates fields
