import abc
from typing import Any, Dict, List, Optional

from pydantic import BaseModel, Field, root_validator

from pydatalab.models.relationships import TypedRelationship
from pydatalab.models.utils import JSON_ENCODERS, IsoformatDateTime, PyObjectId


class Entry(BaseModel, abc.ABC):
    """An Entry is an abstract base class for any model that can be
    deserialized and stored in the database.

    """

    type: str
    """The resource type of the entry."""

    immutable_id: PyObjectId = Field(
        None,
        title="Immutable ID",
        alias="_id",
    )
    """The immutable database ID of the entry."""

    last_modified: Optional[IsoformatDateTime] = None
    """The timestamp at which the entry was last modified."""

    relationships: Optional[List[TypedRelationship]] = None
    """A list of related entries and their types."""

    revision: int = 1
    """The revision number of the entry."""

    revisions: Optional[Dict[int, Any]] = None
    """An optional mapping from old revision numbers to the model state at that revision."""

    @root_validator(pre=True)
    def check_id_names(cls, values):
        """Slightly upsetting hack: this case *should* be covered by the pydantic setting for
        populating fields by alias names.
        """
        if "_id" in values:
            values["immutable_id"] = values.pop("_id")

        return values

    def to_reference(self, additional_fields: Optional[List[str]] = None) -> "EntryReference":
        """Populate an EntryReference model from this entry, selecting additional fields to inline.

        Parameters:
            additional_fields: A list of fields to inline in the reference.

        """
        if additional_fields is None:
            additional_fields = []

        data = {
            "type": self.type,
            "item_id": getattr(self, "item_id", None),
            "immutable_id": getattr(self, "immutable_id", None),
        }
        data.update({field: getattr(self, field, None) for field in additional_fields})

        return EntryReference(**data)

    class Config:
        allow_population_by_field_name = True
        json_encoders = JSON_ENCODERS
<<<<<<< HEAD
=======
        extra = "ignore"


class EntryReference(BaseModel):
    """A reference to a database entry by ID and type.

    Can include additional arbitarary metadata useful for
    inlining the item data.

    """

    type: str
    immutable_id: Optional[PyObjectId]
    item_id: Optional[str]

    @root_validator
    def check_id_fields(cls, values):
        """Check that only one of the possible identifier fields is provided."""
        id_fields = ("immutable_id", "item_id")
        if all(values[f] is None for f in id_fields):
            raise ValueError(f"Must provide at least one of {id_fields!r}")
        if sum(1 for f in id_fields if values[f] is not None) > 1:
            raise ValueError("Must provide only one of {id_fields!r}")

        return values

    class Config:
>>>>>>> c48e79bb
        extra = "allow"<|MERGE_RESOLUTION|>--- conflicted
+++ resolved
@@ -67,8 +67,6 @@
     class Config:
         allow_population_by_field_name = True
         json_encoders = JSON_ENCODERS
-<<<<<<< HEAD
-=======
         extra = "ignore"
 
 
@@ -96,5 +94,4 @@
         return values
 
     class Config:
->>>>>>> c48e79bb
         extra = "allow"