--- conflicted
+++ resolved
@@ -122,10 +122,6 @@
             y_range=(origin[1] + y_span, origin[1]),
         )
         p.image_rgba(image=[img_vector], x=origin[0], y=origin[1], dw=x_span, dh=y_span)
-<<<<<<< HEAD
-        p = bokeh.plotting.figure(width=image_array.shape[1], height=image_array.shape[0], x_range=(origin[0], origin[0] + x_span), y_range=(origin[1]+y_span,origin[1]))
-        p.image_rgba(image=[img_vector], x=origin[0], y=origin[1]+y_span, dw=x_span, dh=y_span)
-=======
         p = bokeh.plotting.figure(
             width=image_data.shape[1],
             height=image_data.shape[0],
@@ -133,7 +129,6 @@
             y_range=(origin[1] + y_span, origin[1]),
         )
         p.image_rgba(image=[img_vector], x=origin[0], y=origin[1] + y_span, dw=x_span, dh=y_span)
->>>>>>> d4287717
         # plot scatter points and colorbar
         p.circle("x", "y", size=10, source=source, color={"field": "col", "transform": exp_cmap})
         color_bar = ColorBar(
