--- conflicted
+++ resolved
@@ -1707,7 +1707,6 @@
 ]
 
 [[package]]
-<<<<<<< HEAD
 name = "mongomock"
 version = "4.3.0"
 source = { registry = "https://pypi.org/simple" }
@@ -1722,8 +1721,6 @@
 ]
 
 [[package]]
-=======
->>>>>>> 22f70a44
 name = "multidict"
 version = "6.6.3"
 source = { registry = "https://pypi.org/simple" }
@@ -2702,15 +2699,12 @@
 ]
 
 [[package]]
-<<<<<<< HEAD
 name = "sentinels"
 version = "1.0.0"
 source = { registry = "https://pypi.org/simple" }
 sdist = { url = "https://files.pythonhosted.org/packages/ac/b7/1af07a98390aba07da31807f3723e7bbd003d6441b4b3d67b20d97702b23/sentinels-1.0.0.tar.gz", hash = "sha256:7be0704d7fe1925e397e92d18669ace2f619c92b5d4eb21a89f31e026f9ff4b1", size = 4074 }
 
 [[package]]
-=======
->>>>>>> 22f70a44
 name = "setuptools"
 version = "80.9.0"
 source = { registry = "https://pypi.org/simple" }
