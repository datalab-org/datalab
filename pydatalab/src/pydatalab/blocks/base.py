import random
import warnings
<<<<<<< HEAD
from typing import Any, Callable, Dict, Optional, Sequence
=======
from collections.abc import Callable, Sequence
from typing import Any
>>>>>>> 66be21f5

from pydatalab.logger import LOGGER

__all__ = ("generate_random_id", "DataBlock")


def generate_random_id():
    """This function generates a random 15-length string for use as an id for a datablock. It
    should be sufficiently random that there is a negligible risk of ever generating
    the same id twice, so this is a unique id that can be used as a unique database refrence
    and also can be used as id in the DOM. Note: uuid.uuid4() would do this too, but I think
    the generated ids are too long and ugly.

    The ids here are HTML id friendly, using lowercase letters and numbers. The first character
    is always a letter.
    """
    randlist = [random.choice("abcdefghijklmnopqrstuvwxyz")] + random.choices(  # noqa: S311
        "abcdefghijklmnopqrstuvwxyz0123456789", k=14
    )
    return "".join(randlist)


############################################################################################################
# Resources (base classes to be extended)
############################################################################################################


class DataBlock:
    """Base class for a data block."""

    name: str
    """The human-readable block name specifying which technique
    or file format it pertains to.
    """

    blocktype: str = "generic"
    """A short (unique) string key specifying the type of block."""

    description: str = "Generic Block"
    """A longer description outlining the purpose and capability
    of the block."""

    accepted_file_extensions: tuple[str, ...] | None
    """A list of file extensions that the block will attempt to read."""

    defaults: dict[str, Any] = {}
    """Any default values that should be set if they are not
    supplied during block init.
    """

    plot_functions: Sequence[Callable[[], None]] | None = None
    """A list of methods that will generate plots for this block."""

    _supports_collections: bool = False
    """Whether this datablock can operate on collection data, or just individual items"""

    def __init__(
        self,
        item_id: str | None = None,
        collection_id: str | None = None,
        init_data=None,
        unique_id=None,
    ):
        """Create a data block object for the given `item_id` or `collection_id`.

        Parameters:
            item_id: The item to which the block is attached, or
            collection_id: The collection to which the block is attached.
            init_data: A dictionary of data to initialise the block with.
            unique_id: A unique id for the block, used in the DOM and database.
        """
        if init_data is None:
            init_data = {}

        if item_id is None and not self._supports_collections:
            raise RuntimeError(f"Must supply `item_id` to make {self.__class__.__name__}.")

        if collection_id is not None and not self._supports_collections:
            raise RuntimeError(
                f"This block ({self.__class__.__name__}) does not support collections."
            )

        if item_id is not None and collection_id is not None:
            raise RuntimeError("Must provide only one of `item_id` and `collection_id`.")

        LOGGER.debug(
            "Creating new block '%s' associated with item_id '%s'",
            self.__class__.__name__,
            item_id,
        )
        self.block_id = (
            unique_id or generate_random_id()
        )  # this is supposed to be a unique id for use in html and the database.
        self.data = {
            "item_id": item_id,
            "collection_id": collection_id,
            "blocktype": self.blocktype,
            "block_id": self.block_id,
            **self.defaults,
        }

        # convert ObjectId file_ids to string to make handling them easier when sending to and from web
        if "file_id" in self.data:
            self.data["file_id"] = str(self.data["file_id"])

        if "title" not in self.data:
            self.data["title"] = self.name
        self.data.update(
            init_data
        )  # this could overwrite blocktype and block_id. I think that's reasonable... maybe
        LOGGER.debug(
            "Initialised block %s for item ID %s or collection ID %s.",
            self.__class__.__name__,
            item_id,
            collection_id,
        )

    def to_db(self):
        """returns a dictionary with the data for this
        block, ready to be input into mongodb"""
        from bson import ObjectId

        LOGGER.debug("Casting block %s to database object.", self.__class__.__name__)

        if "bokeh_plot_data" in self.data:
            self.data.pop("bokeh_plot_data")

        if "file_id" in self.data:
            dict_for_db = self.data.copy()  # gross, I know
            dict_for_db["file_id"] = ObjectId(dict_for_db["file_id"])
            return dict_for_db

        return self.data

    @classmethod
    def from_db(cls, db_entry):
        """create a block from json (dictionary) stored in a db"""
        LOGGER.debug("Loading block %s from database object.", cls.__class__.__name__)
        new_block = cls(
            item_id=db_entry.get("item_id"),
            collection_id=db_entry.get("collection_id"),
            dictionary=db_entry,
        )
        if "file_id" in new_block.data:
            new_block.data["file_id"] = str(new_block.data["file_id"])

        if new_block.data.get("title", "") == new_block.description:
            new_block.data["title"] = new_block.name

        return new_block

    def to_web(self) -> dict[str, Any]:
        """Returns a JSON serializable dictionary to render the data block on the web."""
        block_errors = []
        block_warnings = []
        if self.plot_functions:
            for plot in self.plot_functions:
                with warnings.catch_warnings(record=True) as captured_warnings:
                    try:
                        plot()
                    except Exception as e:
                        block_errors.append(f"{self.__class__.__name__} raised error: {e}")
                        LOGGER.warning(
                            f"Could not create plot for {self.__class__.__name__}: {self.data}"
                        )
                    finally:
                        if captured_warnings:
                            block_warnings.extend(
                                [
                                    f"{self.__class__.__name__} raised warning: {w.message}"
                                    for w in captured_warnings
                                ]
                            )

        # If the last plotting run did not raise any errors or warnings, remove any old ones
        if block_errors:
            self.data["errors"] = block_errors
        else:
            self.data.pop("errors", None)
        if block_warnings:
            self.data["warnings"] = block_warnings
        else:
            self.data.pop("warnings", None)

        return self.data

    @classmethod
    def from_web(cls, data):
        LOGGER.debug("Loading block %s from web request.", cls.__class__.__name__)
        block = cls(
            item_id=data.get("item_id"),
            collection_id=data.get("collection_id"),
            unique_id=data["block_id"],
        )
        block.update_from_web(data)
        return block

    def update_from_web(self, data):
        """update the object with data received from the website. Only updates fields
        that are specified in the dictionary- other fields are left alone"""
        LOGGER.debug(
            "Updating block %s from web request",
            self.__class__.__name__,
        )
        self.data.update(data)

        return self<|MERGE_RESOLUTION|>--- conflicted
+++ resolved
@@ -1,11 +1,7 @@
 import random
 import warnings
-<<<<<<< HEAD
-from typing import Any, Callable, Dict, Optional, Sequence
-=======
 from collections.abc import Callable, Sequence
 from typing import Any
->>>>>>> 66be21f5
 
 from pydatalab.logger import LOGGER
 
