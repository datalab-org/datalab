--- conflicted
+++ resolved
@@ -329,16 +329,11 @@
 
         pipeline.append({"$match": match_obj})
         pipeline.append({"$sort": {"score": {"$meta": "textScore"}}})
-<<<<<<< HEAD
-
-    else:
-=======
     elif isinstance(query, str) and query.startswith("#"):
         # Plain regex search, without word boundaries or splitting into parts
         query = query.lstrip("#")
         query = query.strip("'")
 
->>>>>>> def36a77
         match_obj = {
             "$or": [{field: {"$regex": query, "$options": "i"}} for field in ITEMS_FTS_FIELDS]
         }
