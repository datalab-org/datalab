from flask import Blueprint, jsonify, request

from pydatalab.logger import LOGGER
from pydatalab.models.relationships import RelationshipType
from pydatalab.mongo import flask_mongo
from pydatalab.permissions import active_users_or_get_only, get_default_permissions

GRAPHS = Blueprint("graphs", __name__)


@GRAPHS.before_request
@active_users_or_get_only
def _(): ...


@GRAPHS.route("/item-graph", methods=["GET"])
@GRAPHS.route("/item-graph/<item_id>", methods=["GET"])
def get_graph_cy_format(
    item_id: str | None = None,
    collection_id: str | None = None,
    hide_collections: bool = True,
):
<<<<<<< HEAD
    try:
        collection_id = request.args.get("collection_id", type=str)

        if item_id is None:
            if collection_id is not None:
                collection_immutable_id = flask_mongo.db.collections.find_one(
                    {"collection_id": collection_id}, projection={"_id": 1}
                )
                if not collection_immutable_id:
                    return (
                        jsonify(
                            status="error", message=f"No collection found with ID {collection_id!r}"
                        ),
                        404,
                    )
                collection_immutable_id = collection_immutable_id["_id"]
                query = {
                    "$and": [
                        {"relationships.immutable_id": collection_immutable_id},
                        {"relationships.type": "collections"},
                    ]
                }
            else:
                query = {}
            all_documents = flask_mongo.db.items.find(
                {**query, **get_default_permissions(user_only=False)},
                projection={"item_id": 1, "name": 1, "type": 1, "relationships": 1},
            )
            node_ids: set[str] = {document["item_id"] for document in all_documents}
            all_documents.rewind()

        else:
            all_documents = list(
                flask_mongo.db.items.find(
                    {
                        "$or": [{"item_id": item_id}, {"relationships.item_id": item_id}],
                        **get_default_permissions(user_only=False),
                    },
                    projection={"item_id": 1, "name": 1, "type": 1, "relationships": 1},
                )
            )

            node_ids = {document["item_id"] for document in all_documents} | {
                relationship.get("item_id")
                for document in all_documents
                for relationship in document.get("relationships", [])
            }
            if len(node_ids) > 1:
                or_query = [{"item_id": id} for id in node_ids if id != item_id]
                next_shell = flask_mongo.db.items.find(
=======
    collection_id = request.args.get("collection_id", type=str)
    hide_collections = request.args.get(
        "hide_collections", default=True, type=lambda v: v.lower() == "true"
    )

    if item_id is None:
        if collection_id is not None:
            collection_immutable_id = flask_mongo.db.collections.find_one(
                {"collection_id": collection_id, **get_default_permissions(user_only=False)},
                projection={"_id": 1},
            )
            if not collection_immutable_id:
                return (
                    jsonify(
                        status="error", message=f"No collection found with ID {collection_id!r}"
                    ),
                    404,
                )
            collection_immutable_id = collection_immutable_id["_id"]
            query = {
                "$and": [
                    {"relationships.immutable_id": collection_immutable_id},
                    {"relationships.type": "collections"},
                ]
            }
        else:
            query = {}
        all_documents = flask_mongo.db.items.find(
            {**query, **get_default_permissions(user_only=False)},
            projection={"item_id": 1, "name": 1, "type": 1, "relationships": 1},
        )
        node_ids: set[str] = {document["item_id"] for document in all_documents}
        all_documents.rewind()

    else:
        main_item = flask_mongo.db.items.find_one(
            {
                "item_id": item_id,
                **get_default_permissions(user_only=False),
            },
            projection={"item_id": 1, "name": 1, "type": 1, "relationships": 1},
        )

        if not main_item:
            return (
                jsonify(status="error", message=f"Item {item_id} not found or no permission"),
                404,
            )

        all_documents = [main_item]
        node_ids = {item_id}

        for relationship in main_item.get("relationships", []) or []:
            if relationship.get("item_id"):
                node_ids.add(relationship["item_id"])

        incoming_items = list(
            flask_mongo.db.items.find(
                {
                    "$and": [
                        {"relationships": {"$elemMatch": {"item_id": item_id}}},
                        get_default_permissions(user_only=False),
                    ]
                },
                projection={"item_id": 1, "name": 1, "type": 1, "relationships": 1},
            )
        )

        for doc in incoming_items:
            node_ids.add(doc["item_id"])

        all_documents.extend(incoming_items)

        ids_to_fetch = node_ids - {doc["item_id"] for doc in all_documents}
        if ids_to_fetch:
            referenced_items = list(
                flask_mongo.db.items.find(
                    {
                        "item_id": {"$in": list(ids_to_fetch)},
                        **get_default_permissions(user_only=False),
                    },
                    projection={"item_id": 1, "name": 1, "type": 1, "relationships": 1},
                )
            )
            all_documents.extend(referenced_items)

    nodes = []
    edges = []

    # Collect the elements that have already been added to the graph, to avoid duplication
    drawn_elements = set()
    node_collections: set[str] = set()
    for document in all_documents:
        # for some reason, document["relationships"] is sometimes equal to None, so we
        # need this `or` statement.
        for relationship in document.get("relationships") or []:
            # only considering child-parent relationships
            if relationship.get("type") == "collections" and not collection_id:
                if hide_collections:
                    continue
                collection_data = flask_mongo.db.collections.find_one(
>>>>>>> def36a77
                    {
                        "$or": or_query,
                        **get_default_permissions(user_only=False),
                    },
                    projection={"item_id": 1, "name": 1, "type": 1, "relationships": 1},
                )

                all_documents.extend(next_shell)
                node_ids = node_ids | {document["item_id"] for document in all_documents}

        nodes = []
        edges = []

        # Collect the elements that have already been added to the graph, to avoid duplication
        drawn_elements = set()
        node_collections: set[str] = set()
        for document in all_documents:
            # for some reason, document["relationships"] is sometimes equal to None, so we
            # need this `or` statement.
            for relationship in document.get("relationships") or []:
                # only considering child-parent relationships
                if relationship.get("type") == "collections" and not collection_id:
                    if hide_collections:
                        continue
                    collection_data = flask_mongo.db.collections.find_one(
                        {
                            "_id": relationship["immutable_id"],
                            **get_default_permissions(user_only=False),
                        },
                        projection={"collection_id": 1, "title": 1, "type": 1},
                    )
                    if collection_data:
                        if relationship["immutable_id"] not in node_collections:
                            _id = f"Collection: {collection_data['collection_id']}"
                            if _id not in drawn_elements:
                                nodes.append(
                                    {
                                        "data": {
                                            "id": _id,
                                            "name": collection_data["title"],
                                            "type": collection_data["type"],
                                            "shape": "triangle",
                                        }
                                    }
                                )
                                node_collections.add(relationship["immutable_id"])
                                drawn_elements.add(_id)

                        source = f"Collection: {collection_data['collection_id']}"
                        target = document.get("item_id")
                        if target in node_ids:
                            edges.append(
                                {
                                    "data": {
                                        "id": f"{source}->{target}",
                                        "source": source,
                                        "target": target,
                                        "value": 1,
                                    }
                                }
                            )
                    continue

            for relationship in document.get("relationships") or []:
                # only considering child-parent relationships:
                if relationship.get("relation") not in (
                    "parent",
                    "is_part_of",
                    RelationshipType.PARENT.value,
                ):
                    continue

                target = document["item_id"]
                source = relationship["item_id"]
                if source not in node_ids or target not in node_ids:
                    continue
                edge_id = f"{source}->{target}"
                if edge_id not in drawn_elements:
                    drawn_elements.add(edge_id)
                    edges.append(
                        {
                            "data": {
                                "id": edge_id,
                                "source": source,
                                "target": target,
                                "value": 1,
                            }
                        }
                    )

            if document["item_id"] not in drawn_elements:
                drawn_elements.add(document["item_id"])
                nodes.append(
                    {
                        "data": {
                            "id": document["item_id"],
                            "name": document.get("name") or document["item_id"],
                            "type": document["type"],
                            "special": document["item_id"] == item_id,
                        }
                    }
                )

        whitelist = {edge["data"]["source"] for edge in edges} | {item_id}

<<<<<<< HEAD
        nodes = [
            node
            for node in nodes
            if node["data"]["type"] in ("samples", "cells") or node["data"]["id"] in whitelist
        ]

        result = {"nodes": nodes, "edges": edges}
        LOGGER.debug(f"Graph result: nodes={len(nodes)}, edges={len(edges)}")
        return jsonify(result), 200
=======
    whitelist = {edge["data"]["source"] for edge in edges} | {
        edge["data"]["target"] for edge in edges
    }
    if item_id:
        whitelist.add(item_id)

    nodes = [
        node
        for node in nodes
        if node["data"]["type"] in ("samples", "cells")
        or node["data"]["id"] in whitelist
        or node["data"]["id"].startswith("Collection:")
    ]
>>>>>>> def36a77

    except Exception as e:
        LOGGER.exception(f"Error in get_graph_cy_format: {e}")
        return jsonify({"status": "error", "message": str(e)}), 500<|MERGE_RESOLUTION|>--- conflicted
+++ resolved
@@ -20,58 +20,6 @@
     collection_id: str | None = None,
     hide_collections: bool = True,
 ):
-<<<<<<< HEAD
-    try:
-        collection_id = request.args.get("collection_id", type=str)
-
-        if item_id is None:
-            if collection_id is not None:
-                collection_immutable_id = flask_mongo.db.collections.find_one(
-                    {"collection_id": collection_id}, projection={"_id": 1}
-                )
-                if not collection_immutable_id:
-                    return (
-                        jsonify(
-                            status="error", message=f"No collection found with ID {collection_id!r}"
-                        ),
-                        404,
-                    )
-                collection_immutable_id = collection_immutable_id["_id"]
-                query = {
-                    "$and": [
-                        {"relationships.immutable_id": collection_immutable_id},
-                        {"relationships.type": "collections"},
-                    ]
-                }
-            else:
-                query = {}
-            all_documents = flask_mongo.db.items.find(
-                {**query, **get_default_permissions(user_only=False)},
-                projection={"item_id": 1, "name": 1, "type": 1, "relationships": 1},
-            )
-            node_ids: set[str] = {document["item_id"] for document in all_documents}
-            all_documents.rewind()
-
-        else:
-            all_documents = list(
-                flask_mongo.db.items.find(
-                    {
-                        "$or": [{"item_id": item_id}, {"relationships.item_id": item_id}],
-                        **get_default_permissions(user_only=False),
-                    },
-                    projection={"item_id": 1, "name": 1, "type": 1, "relationships": 1},
-                )
-            )
-
-            node_ids = {document["item_id"] for document in all_documents} | {
-                relationship.get("item_id")
-                for document in all_documents
-                for relationship in document.get("relationships", [])
-            }
-            if len(node_ids) > 1:
-                or_query = [{"item_id": id} for id in node_ids if id != item_id]
-                next_shell = flask_mongo.db.items.find(
-=======
     collection_id = request.args.get("collection_id", type=str)
     hide_collections = request.args.get(
         "hide_collections", default=True, type=lambda v: v.lower() == "true"
@@ -173,7 +121,6 @@
                 if hide_collections:
                     continue
                 collection_data = flask_mongo.db.collections.find_one(
->>>>>>> def36a77
                     {
                         "$or": or_query,
                         **get_default_permissions(user_only=False),
@@ -279,17 +226,6 @@
 
         whitelist = {edge["data"]["source"] for edge in edges} | {item_id}
 
-<<<<<<< HEAD
-        nodes = [
-            node
-            for node in nodes
-            if node["data"]["type"] in ("samples", "cells") or node["data"]["id"] in whitelist
-        ]
-
-        result = {"nodes": nodes, "edges": edges}
-        LOGGER.debug(f"Graph result: nodes={len(nodes)}, edges={len(edges)}")
-        return jsonify(result), 200
-=======
     whitelist = {edge["data"]["source"] for edge in edges} | {
         edge["data"]["target"] for edge in edges
     }
@@ -303,7 +239,6 @@
         or node["data"]["id"] in whitelist
         or node["data"]["id"].startswith("Collection:")
     ]
->>>>>>> def36a77
 
     except Exception as e:
         LOGGER.exception(f"Error in get_graph_cy_format: {e}")
