--- conflicted
+++ resolved
@@ -53,7 +53,6 @@
         all_documents.rewind()
 
     else:
-<<<<<<< HEAD
         LOGGER.debug("!!!!!!!!!!")
         all_documents = list(
             flask_mongo.db.items.find(
@@ -62,40 +61,11 @@
                         {"$or": [{"item_id": item_id}, {"relationships.item_id": item_id}]},
                         {**get_default_permissions(user_only=False)},
                     ],
-=======
-        main_item = flask_mongo.db.items.find_one(
-            {
-                "item_id": item_id,
-                **get_default_permissions(user_only=False),
-            },
-            projection={"item_id": 1, "name": 1, "type": 1, "relationships": 1},
-        )
-
-        if not main_item:
-            return (
-                jsonify(status="error", message=f"Item {item_id} not found or no permission"),
-                404,
-            )
-
-        all_documents = [main_item]
-        node_ids = {item_id}
-
-        for relationship in main_item.get("relationships", []) or []:
-            if relationship.get("item_id"):
-                node_ids.add(relationship["item_id"])
-
-        incoming_items = list(
-            flask_mongo.db.items.find(
-                {
-                    "relationships.item_id": item_id,
-                    **get_default_permissions(user_only=False),
->>>>>>> cd782307
                 },
                 projection={"item_id": 1, "name": 1, "type": 1, "relationships": 1},
             )
         )
 
-<<<<<<< HEAD
         LOGGER.debug("Found %d documents related to item %s", len(all_documents), item_id)
 
         node_ids = {document["item_id"] for document in all_documents} | {
@@ -116,10 +86,6 @@
                 },
                 projection={"item_id": 1, "name": 1, "type": 1, "relationships": 1},
             )
-=======
-        for doc in incoming_items:
-            node_ids.add(doc["item_id"])
->>>>>>> cd782307
 
         all_documents.extend(incoming_items)
 
