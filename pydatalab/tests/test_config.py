from pathlib import Path

import pytest


def test_default_settings(secret_key):
    from pydatalab.config import ServerConfig

    config = ServerConfig(SECRET_KEY=secret_key)
    assert config.MONGO_URI == "mongodb://localhost:27017/datalabvue"
    assert config.SECRET_KEY
    assert Path(config.FILE_DIRECTORY).name == "files"


def test_update_settings(secret_key):
    from pydatalab.config import ServerConfig

    config = ServerConfig(SECRET_KEY=secret_key)
    new_settings = {
        "mongo_uri": "mongodb://test",
        "new_key": "some new data",
    }
    config.update(new_settings)

    assert new_settings["mongo_uri"] == config.MONGO_URI
    assert new_settings["new_key"] == config.NEW_KEY
    assert config.SECRET_KEY
    assert Path(config.FILE_DIRECTORY).name == "files"


def test_config_override(secret_key):
    from pydatalab.main import create_app

    app = create_app(
        config_override={
            "SECRET_KEY": secret_key,
            "REMOTE_FILESYSTEMS": [{"hostname": None, "path": "/", "name": "local"}],
        }
    )
    assert app.config["REMOTE_FILESYSTEMS"][0]["hostname"] is None
    assert app.config["REMOTE_FILESYSTEMS"][0]["path"] == Path("/")

    from pydatalab.config import CONFIG

    assert CONFIG.REMOTE_FILESYSTEMS[0].hostname is None
    assert CONFIG.REMOTE_FILESYSTEMS[0].path == Path("/")
    assert CONFIG.SECRET_KEY == secret_key


<<<<<<< HEAD
def test_validators(secret_key):
=======
def test_env_var_flask_config_override(secret_key):
    """Temporarily set an environment variable and check that it gets
    passed to the flask config correctly. Also make sure that the datalab
    secret key is preferred over the env var.
    """
    with pytest.MonkeyPatch.context() as m:
        from pydatalab.main import create_app

        m.setenv("FLASK_MAIL_PASSWORD_MOCK", "env_password")
        m.setenv("FLASK_SECRET_KEY", "too-short")
        app = create_app()
        assert app.config["MAIL_PASSWORD_MOCK"] == "env_password"  # noqa: S105
        assert app.config["SECRET_KEY"] == secret_key  # noqa: S105


def test_validators():
>>>>>>> def36a77
    from pydatalab.config import ServerConfig

    # check bad prefix
    with pytest.raises(
        RuntimeError, match="Identifier prefix must be less than 12 characters long,"
    ):
        _ = ServerConfig(
            IDENTIFIER_PREFIX="this prefix is way way too long",
            TESTING=False,
            SECRET_KEY=secret_key,
        )


def test_mail_settings_combinations(tmpdir, secret_key):
    """Tests that the config file mail settings get passed
    correctly to the flask settings, and that additional
    overrides can be provided as environment variables.
    """

    from pydatalab.config import CONFIG, SMTPSettings
    from pydatalab.main import create_app

    CONFIG.update(
        {
            "SECRET_KEY": secret_key,
            "EMAIL_AUTH_SMTP_SETTINGS": SMTPSettings(
                MAIL_SERVER="example.com",
                MAIL_DEFAULT_SENDER="test@example.com",
                MAIL_PORT=587,
                MAIL_USE_TLS=True,
                MAIL_USERNAME="user",
            ),
        }
    )

    app = create_app()
    assert app.config["MAIL_SERVER"] == "example.com"
    assert app.config["MAIL_DEFAULT_SENDER"] == "test@example.com"
    assert app.config["MAIL_PORT"] == 587
    assert app.config["MAIL_USE_TLS"] is True
    assert app.config["MAIL_USERNAME"] == "user"

    # write temporary .env file and check that it overrides the config
    env_file = Path(tmpdir.join(".env"))
    env_file.write_text("MAIL_PASSWORD=password\nMAIL_DEFAULT_SENDER=test2@example.com")

    app = create_app(env_file=env_file)
    assert app.config["MAIL_PASSWORD"] == "password"  # noqa: S105
    assert app.config["MAIL_DEFAULT_SENDER"] == "test2@example.com"


def test_key_strength_checker():
    from pydatalab.feature_flags import _check_key_strength
    from pydatalab.main import create_app

    with pytest.raises(RuntimeError, match="Shannon entropy"):
        create_app({"SECRET_KEY": "short"})

    with pytest.raises(RuntimeError, match="Shannon entropy"):
        assert _check_key_strength("a" * 32)

    with pytest.raises(RuntimeError, match="Shannon entropy"):
        assert _check_key_strength("ab" * 16)

    assert _check_key_strength("abcdefghijklmnopqrstuvwxyz") is None<|MERGE_RESOLUTION|>--- conflicted
+++ resolved
@@ -47,9 +47,6 @@
     assert CONFIG.SECRET_KEY == secret_key
 
 
-<<<<<<< HEAD
-def test_validators(secret_key):
-=======
 def test_env_var_flask_config_override(secret_key):
     """Temporarily set an environment variable and check that it gets
     passed to the flask config correctly. Also make sure that the datalab
@@ -66,7 +63,6 @@
 
 
 def test_validators():
->>>>>>> def36a77
     from pydatalab.config import ServerConfig
 
     # check bad prefix
