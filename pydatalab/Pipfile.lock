{
    "_meta": {
        "hash": {
            "sha256": "18b9251568ecea9ad690f7855aa46b928f459a2c271d1367438041f66fc8d1ff"
        },
        "pipfile-spec": 6,
        "requires": {
            "python_version": "3"
        },
        "sources": [
            {
                "name": "pypi",
                "url": "https://pypi.org/simple",
                "verify_ssl": true
            }
        ]
    },
    "default": {
        "bokeh": {
            "hashes": [
                "sha256:104d2f0a4ca7774ee4b11e545aa34ff76bf3e2ad6de0d33944361981b65da420",
                "sha256:ef33801161af379665ab7a34684f2209861e3aefd5c803a21fbbb99d94874b03"
            ],
            "index": "pypi",
            "version": "==2.4.3"
        },
        "click": {
            "hashes": [
                "sha256:7682dc8afb30297001674575ea00d1814d808d6a36af415a82bd481d37ba7b8e",
                "sha256:bb4d8133cb15a609f44e8213d9b391b0809795062913b383c62be0ee95b1db48"
            ],
            "markers": "python_version >= '3.7'",
            "version": "==8.1.3"
        },
        "contourpy": {
            "hashes": [
                "sha256:0389349875424aa8c5e61f757e894687916bc4e9616cc6afcbd8051aa2428952",
                "sha256:0395ae71164bfeb2dedd136e03c71a2718a5aa9873a46f518f4133be0d63e1d2",
                "sha256:057114f698ffb9e54657e8fda6802e2f5c8fad609845cf6afaf31590ef6a33c0",
                "sha256:061e1f066c419ffe25b615a1df031b4832ea1d7f2676937e69e8e00e24512005",
                "sha256:06c4d1dde5ee4f909a8a95ba1eb04040c6c26946b4f3b5beaf10d45f14e940ee",
                "sha256:09ed9b63f4df8a7591b7a4a26c1ad066dcaafda1f846250fdcb534074a411692",
                "sha256:0f7672148f8fca48e4efc16aba24a7455b40c22d4f8abe42475dec6a12b0bb9a",
                "sha256:0f89f0608a5aa8142ed0e53957916623791a88c7f5e5f07ae530c328beeb888f",
                "sha256:128bd7acf569f8443ad5b2227f30ac909e4f5399ed221727eeacf0c6476187e6",
                "sha256:19ea64fa0cf389d2ebc10974616acfa1fdecbd73d1fd9c72215b782f3c40f561",
                "sha256:1fb782982c42cee667b892a0b0c52a9f6c7ecf1da5c5f4345845f04eaa862f93",
                "sha256:218722a29c5c26677d37c44f5f8a372daf6f07870aad793a97d47eb6ad6b3290",
                "sha256:2b5e334330d82866923015b455260173cb3b9e3b4e297052d758abd262031289",
                "sha256:2bf5c846c257578b03d498b20f54f53551616a507d8e5463511c58bb58e9a9cf",
                "sha256:2d0ad9a85f208473b1f3613c45756c7aa6fcc288266a8c7b873f896aaf741b6b",
                "sha256:2f54dcc9bb9390fd0636301ead134d46d5229fe86da0db4d974c0fda349f560e",
                "sha256:3109fa601d2a448cec4643abd3a31f972bf05b7c2f2e83df9d3429878f8c10ae",
                "sha256:3210d93ad2af742b6a96cf39792f7181822edbb8fe11c3ef29d1583fe637a8d8",
                "sha256:3b3082ade8849130203d461b98c2a061b382c46074b43b4edd5cefd81af92b8a",
                "sha256:3c3f2f6b898a40207843ae01970e57e33d22a26b22f23c6a5e07b4716751085f",
                "sha256:3ca40d7844b391d90b864c6a6d1bb6b88b09035fb4d866d64d43c4d26fb0ab64",
                "sha256:3cfc067ddde78b76dcbc9684d82688b7d3c5158fa2254a085f9bcb9586c1e2d8",
                "sha256:434942fa2f9019b9ae525fb752dc523800c49a1a28fbd6d9240b0fa959573dcc",
                "sha256:46b8e24813e2fb5a3e598c1f8b9ae403e1438cb846a80cc2b33cddf19dddd7f2",
                "sha256:59c827e536bb5e3ef58e06da0faba61fd89a14f30b68bcfeca41f43ca83a1942",
                "sha256:60f37acd4e4227c5a29f737d9a85ca3145c529a8dd4bf70af7f0637c61b49222",
                "sha256:689d7d2a840619915d0abd1ecc6e399fee202f8ad315acda2807f4ca420d0802",
                "sha256:6c02e22cf09996194bcb3a4784099975cf527d5c29caf759abadf29ebdb2fe27",
                "sha256:79908b9d02b1d6c1c71ff3b7ad127f3f82e14a8e091ab44b3c7e34b649fea733",
                "sha256:7c9e99aac7b430f6a9f15eebf058c742097cea3369f23a2bfc5e64d374b67e3a",
                "sha256:813c2944e940ef8dccea71305bacc942d4b193a021140874b3e58933ec44f5b6",
                "sha256:87121b9428ac568fb84fae4af5e7852fc34f02eadc4e3e91f6c8989327692186",
                "sha256:896631cd40222aef3697e4e51177d14c3709fda49d30983269d584f034acc8a4",
                "sha256:970a4be7ec84ccda7c27cb4ae74930bbbd477bc8d849ed55ea798084dd5fca8c",
                "sha256:9939796abcadb2810a63dfb26ff8ca4595fe7dd70a3ceae7f607a2639b714307",
                "sha256:99a8071e351b50827ad976b92ed91845fb614ac67a3c41109b24f3d8bd3afada",
                "sha256:9c16fa267740d67883899e054cccb4279e002f3f4872873b752c1ba15045ff49",
                "sha256:a30e95274f5c0e007ccc759ec258aa5708c534ec058f153ee25ac700a2f1438b",
                "sha256:a74afd8d560eaafe0d9e3e1db8c06081282a05ca4de00ee416195085a79d7d3d",
                "sha256:b46a04588ceb7cf132568e0e564a854627ef87a1ed3bf536234540a79ced44b0",
                "sha256:b4963cf08f4320d98ae72ec7694291b8ab85cb7da3b0cd824bc32701bc992edf",
                "sha256:b50e481a4317a8efcfffcfddcd4c9b36eacba440440e70cbe0256aeb6fd6abae",
                "sha256:b85553699862c09937a7a5ea14ee6229087971a7d51ae97d5f4b407f571a2c17",
                "sha256:bcc98d397c3dea45d5b262029564b29cb8e945f2607a38bee6163694c0a8b4ef",
                "sha256:bed3a2a823a041e8d249b1a7ec132933e1505299329b5cfe1b2b5ec689ec7675",
                "sha256:bf6b4c0c723664f65c2a47c8cb6ebbf660b0b2e2d936adf2e8503d4e93359465",
                "sha256:bfd634cb9685161b2a51f73a7fc4736fd0d67a56632d52319317afaa27f08243",
                "sha256:c0d5ee865b5fd16bf62d72122aadcc90aab296c30c1adb0a32b4b66bd843163e",
                "sha256:c2b4eab7c12f9cb460509bc34a3b086f9802f0dba27c89a63df4123819ad64af",
                "sha256:c51568e94f7f232296de30002f2a50f77a7bd346673da3e4f2aaf9d2b833f2e5",
                "sha256:c5158616ab39d34b76c50f40c81552ee180598f7825dc7a66fd187d29958820f",
                "sha256:cdacddb18d55ffec42d1907079cdc04ec4fa8a990cdf5b9d9fe67d281fc0d12e",
                "sha256:ce763369e646e59e4ca2c09735cd1bdd3048d909ad5f2bc116e83166a9352f3c",
                "sha256:d45822b0a2a452327ab4f95efe368d234d5294bbf89a99968be27c7938a21108",
                "sha256:d8150579bf30cdf896906baf256aa200cd50dbe6e565c17d6fd3d678e21ff5de",
                "sha256:d88814befbd1433152c5f6dd536905149ba028d795a22555b149ae0a36024d9e",
                "sha256:dca5be83a6dfaf933a46e3bc2b9f2685e5ec61b22f6a38ad740aac9c16e9a0ff",
                "sha256:dd084459ecdb224e617e4ab3f1d5ebe4d1c48facb41f24952b76aa6ba9712bb0",
                "sha256:def9a01b73c9e27d70ea03b381fb3e7aadfac1f398dbd63751313c3a46747ef5",
                "sha256:df65f4b2b4e74977f0336bef12a88051ab24e6a16873cd9249f34d67cb3e345d",
                "sha256:dfe924e5a63861c82332a12adeeab955dc8c8009ddbbd80cc2fcca049ff89a49",
                "sha256:e67dcaa34dcd908fcccbf49194211d847c731b6ebaac661c1c889f1bf6af1e44",
                "sha256:eba62b7c21a33e72dd8adab2b92dd5610d8527f0b2ac28a8e0770e71b21a13f9",
                "sha256:ed9c91bf4ce614efed5388c3f989a7cfe08728ab871d995a486ea74ff88993db",
                "sha256:f05d311c937da03b0cd26ac3e14cb991f6ff8fc94f98b3df9713537817539795",
                "sha256:f1cc623fd6855b25da52b3275e0c9e51711b86a9dccc75f8c9ab4432fd8e42c7",
                "sha256:f670686d99c867d0f24b28ce8c6f02429c6eef5e2674aab287850d0ee2d20437",
                "sha256:f856652f9b533c6cd2b9ad6836a7fc0e43917d7ff15be46c5baf1350f8cdc5d9",
                "sha256:fb0458d74726937ead9e2effc91144aea5a58ecee9754242f8539a782bed685a"
            ],
            "markers": "python_version >= '3.7'",
            "version": "==1.0.5"
        },
        "cycler": {
            "hashes": [
                "sha256:3a27e95f763a428a739d2add979fa7494c912a32c17c4c38c4d5f082cad165a3",
                "sha256:9c87405839a19696e837b3b818fed3f5f69f16f1eec1a1ad77e043dcea9c772f"
            ],
            "markers": "python_version >= '3.6'",
            "version": "==0.11.0"
        },
        "et-xmlfile": {
            "hashes": [
                "sha256:8eb9e2bc2f8c97e37a2dc85a09ecdcdec9d8a396530a6d5a33b30b9a92da0c5c",
                "sha256:a2ba85d1d6a74ef63837eed693bcb89c3f752169b0e3e7ae5b16ca5e1b3deada"
            ],
            "markers": "python_version >= '3.6'",
            "version": "==1.1.0"
        },
        "flask": {
            "hashes": [
                "sha256:15972e5017df0575c3d6c090ba168b6db90259e620ac8d7ea813a396bad5b6cb",
                "sha256:9013281a7402ad527f8fd56375164f3aa021ecfaff89bfe3825346c24f87e04c"
            ],
            "index": "pypi",
            "version": "==2.1.3"
        },
        "flask-cors": {
            "hashes": [
                "sha256:74efc975af1194fc7891ff5cd85b0f7478be4f7f59fe158102e91abb72bb4438",
                "sha256:b60839393f3b84a0f3746f6cdca56c1ad7426aa738b70d6c61375857823181de"
            ],
            "index": "pypi",
            "version": "==3.0.10"
        },
        "flask-pymongo": {
            "hashes": [
                "sha256:620eb02dc8808a5fcb90f26cab6cba9d6bf497b15032ae3ca99df80366e33314",
                "sha256:8a9577a2c6d00b49f21cb5a5a8d72561730364a2d745551a85349ab02f86fc73"
            ],
            "index": "pypi",
            "version": "==2.3.0"
        },
        "fonttools": {
            "hashes": [
<<<<<<< HEAD
                "sha256:a5bc5f5d48faa4085310b8ebd4c5d33bf27c6636c5f10a7de792510af2745a81",
                "sha256:f32ef6ec966cf0e7d2aa88601fed2e3a8f2851c26b5db2c80ccc8f82bee4eedc"
            ],
            "markers": "python_version >= '3.7'",
            "version": "==4.37.3"
=======
                "sha256:86918c150c6412798e15a0de6c3e0d061ddefddd00f97b4f7b43dfa867ad315e",
                "sha256:afae1b39555f9c3f0ad1f0f1daf678e5ad157e38c8842ecb567951bf1a9b9fd7"
            ],
            "markers": "python_version >= '3.7'",
            "version": "==4.37.4"
>>>>>>> 14d26d69
        },
        "galvani": {
            "hashes": [
                "sha256:3c3acca28236d62ea5d4c6a9307237fb4ceab4d0ec66aa216210908359de8878",
                "sha256:f2c5f9c6e952f4c5e3e459569d70413fb93485661cd53b9fdccb7d65d199b27a"
            ],
            "index": "pypi",
            "version": "==0.2.1"
        },
        "itsdangerous": {
            "hashes": [
                "sha256:2c2349112351b88699d8d4b6b075022c0808887cb7ad10069318a8b0bc88db44",
                "sha256:5dbbc68b317e5e42f327f9021763545dc3fc3bfe22e6deb96aaf1fc38874156a"
            ],
            "markers": "python_version >= '3.7'",
            "version": "==2.1.2"
        },
        "jinja2": {
            "hashes": [
                "sha256:31351a702a408a9e7595a8fc6150fc3f43bb6bf7e319770cbc0db9df9437e852",
                "sha256:6088930bfe239f0e6710546ab9c19c9ef35e29792895fed6e6e31a023a182a61"
            ],
            "markers": "python_version >= '3.7'",
            "version": "==3.1.2"
        },
        "kiwisolver": {
            "hashes": [
                "sha256:02f79693ec433cb4b5f51694e8477ae83b3205768a6fb48ffba60549080e295b",
                "sha256:03baab2d6b4a54ddbb43bba1a3a2d1627e82d205c5cf8f4c924dc49284b87166",
                "sha256:1041feb4cda8708ce73bb4dcb9ce1ccf49d553bf87c3954bdfa46f0c3f77252c",
                "sha256:10ee06759482c78bdb864f4109886dff7b8a56529bc1609d4f1112b93fe6423c",
                "sha256:1d1573129aa0fd901076e2bfb4275a35f5b7aa60fbfb984499d661ec950320b0",
                "sha256:283dffbf061a4ec60391d51e6155e372a1f7a4f5b15d59c8505339454f8989e4",
                "sha256:28bc5b299f48150b5f822ce68624e445040595a4ac3d59251703779836eceff9",
                "sha256:2a66fdfb34e05b705620dd567f5a03f239a088d5a3f321e7b6ac3239d22aa286",
                "sha256:2e307eb9bd99801f82789b44bb45e9f541961831c7311521b13a6c85afc09767",
                "sha256:2e407cb4bd5a13984a6c2c0fe1845e4e41e96f183e5e5cd4d77a857d9693494c",
                "sha256:2f5e60fabb7343a836360c4f0919b8cd0d6dbf08ad2ca6b9cf90bf0c76a3c4f6",
                "sha256:36dafec3d6d6088d34e2de6b85f9d8e2324eb734162fba59d2ba9ed7a2043d5b",
                "sha256:3fe20f63c9ecee44560d0e7f116b3a747a5d7203376abeea292ab3152334d004",
                "sha256:41dae968a94b1ef1897cb322b39360a0812661dba7c682aa45098eb8e193dbdf",
                "sha256:4bd472dbe5e136f96a4b18f295d159d7f26fd399136f5b17b08c4e5f498cd494",
                "sha256:4ea39b0ccc4f5d803e3337dd46bcce60b702be4d86fd0b3d7531ef10fd99a1ac",
                "sha256:5853eb494c71e267912275e5586fe281444eb5e722de4e131cddf9d442615626",
                "sha256:5bce61af018b0cb2055e0e72e7d65290d822d3feee430b7b8203d8a855e78766",
                "sha256:6295ecd49304dcf3bfbfa45d9a081c96509e95f4b9d0eb7ee4ec0530c4a96514",
                "sha256:62ac9cc684da4cf1778d07a89bf5f81b35834cb96ca523d3a7fb32509380cbf6",
                "sha256:70e7c2e7b750585569564e2e5ca9845acfaa5da56ac46df68414f29fea97be9f",
                "sha256:7577c1987baa3adc4b3c62c33bd1118c3ef5c8ddef36f0f2c950ae0b199e100d",
                "sha256:75facbe9606748f43428fc91a43edb46c7ff68889b91fa31f53b58894503a191",
                "sha256:787518a6789009c159453da4d6b683f468ef7a65bbde796bcea803ccf191058d",
                "sha256:78d6601aed50c74e0ef02f4204da1816147a6d3fbdc8b3872d263338a9052c51",
                "sha256:7c43e1e1206cd421cd92e6b3280d4385d41d7166b3ed577ac20444b6995a445f",
                "sha256:81e38381b782cc7e1e46c4e14cd997ee6040768101aefc8fa3c24a4cc58e98f8",
                "sha256:841293b17ad704d70c578f1f0013c890e219952169ce8a24ebc063eecf775454",
                "sha256:872b8ca05c40d309ed13eb2e582cab0c5a05e81e987ab9c521bf05ad1d5cf5cb",
                "sha256:877272cf6b4b7e94c9614f9b10140e198d2186363728ed0f701c6eee1baec1da",
                "sha256:8c808594c88a025d4e322d5bb549282c93c8e1ba71b790f539567932722d7bd8",
                "sha256:8ed58b8acf29798b036d347791141767ccf65eee7f26bde03a71c944449e53de",
                "sha256:91672bacaa030f92fc2f43b620d7b337fd9a5af28b0d6ed3f77afc43c4a64b5a",
                "sha256:968f44fdbf6dd757d12920d63b566eeb4d5b395fd2d00d29d7ef00a00582aac9",
                "sha256:9f85003f5dfa867e86d53fac6f7e6f30c045673fa27b603c397753bebadc3008",
                "sha256:a553dadda40fef6bfa1456dc4be49b113aa92c2a9a9e8711e955618cd69622e3",
                "sha256:a68b62a02953b9841730db7797422f983935aeefceb1679f0fc85cbfbd311c32",
                "sha256:abbe9fa13da955feb8202e215c4018f4bb57469b1b78c7a4c5c7b93001699938",
                "sha256:ad881edc7ccb9d65b0224f4e4d05a1e85cf62d73aab798943df6d48ab0cd79a1",
                "sha256:b1792d939ec70abe76f5054d3f36ed5656021dcad1322d1cc996d4e54165cef9",
                "sha256:b428ef021242344340460fa4c9185d0b1f66fbdbfecc6c63eff4b7c29fad429d",
                "sha256:b533558eae785e33e8c148a8d9921692a9fe5aa516efbdff8606e7d87b9d5824",
                "sha256:ba59c92039ec0a66103b1d5fe588fa546373587a7d68f5c96f743c3396afc04b",
                "sha256:bc8d3bd6c72b2dd9decf16ce70e20abcb3274ba01b4e1c96031e0c4067d1e7cd",
                "sha256:bc9db8a3efb3e403e4ecc6cd9489ea2bac94244f80c78e27c31dcc00d2790ac2",
                "sha256:bf7d9fce9bcc4752ca4a1b80aabd38f6d19009ea5cbda0e0856983cf6d0023f5",
                "sha256:c2dbb44c3f7e6c4d3487b31037b1bdbf424d97687c1747ce4ff2895795c9bf69",
                "sha256:c79ebe8f3676a4c6630fd3f777f3cfecf9289666c84e775a67d1d358578dc2e3",
                "sha256:c97528e64cb9ebeff9701e7938653a9951922f2a38bd847787d4a8e498cc83ae",
                "sha256:d0611a0a2a518464c05ddd5a3a1a0e856ccc10e67079bb17f265ad19ab3c7597",
                "sha256:d06adcfa62a4431d404c31216f0f8ac97397d799cd53800e9d3efc2fbb3cf14e",
                "sha256:d41997519fcba4a1e46eb4a2fe31bc12f0ff957b2b81bac28db24744f333e955",
                "sha256:d5b61785a9ce44e5a4b880272baa7cf6c8f48a5180c3e81c59553ba0cb0821ca",
                "sha256:da152d8cdcab0e56e4f45eb08b9aea6455845ec83172092f09b0e077ece2cf7a",
                "sha256:da7e547706e69e45d95e116e6939488d62174e033b763ab1496b4c29b76fabea",
                "sha256:db5283d90da4174865d520e7366801a93777201e91e79bacbac6e6927cbceede",
                "sha256:db608a6757adabb32f1cfe6066e39b3706d8c3aa69bbc353a5b61edad36a5cb4",
                "sha256:e0ea21f66820452a3f5d1655f8704a60d66ba1191359b96541eaf457710a5fc6",
                "sha256:e7da3fec7408813a7cebc9e4ec55afed2d0fd65c4754bc376bf03498d4e92686",
                "sha256:e92a513161077b53447160b9bd8f522edfbed4bd9759e4c18ab05d7ef7e49408",
                "sha256:ecb1fa0db7bf4cff9dac752abb19505a233c7f16684c5826d1f11ebd9472b871",
                "sha256:efda5fc8cc1c61e4f639b8067d118e742b812c930f708e6667a5ce0d13499e29",
                "sha256:f0a1dbdb5ecbef0d34eb77e56fcb3e95bbd7e50835d9782a45df81cc46949750",
                "sha256:f0a71d85ecdd570ded8ac3d1c0f480842f49a40beb423bb8014539a9f32a5897",
                "sha256:f4f270de01dd3e129a72efad823da90cc4d6aafb64c410c9033aba70db9f1ff0",
                "sha256:f6cb459eea32a4e2cf18ba5fcece2dbdf496384413bc1bae15583f19e567f3b2",
                "sha256:f8ad8285b01b0d4695102546b342b493b3ccc6781fc28c8c6a1bb63e95d22f09",
                "sha256:f9f39e2f049db33a908319cf46624a569b36983c7c78318e9726a4cb8923b26c"
            ],
            "markers": "python_version >= '3.7'",
            "version": "==1.4.4"
        },
        "markupsafe": {
            "hashes": [
                "sha256:0212a68688482dc52b2d45013df70d169f542b7394fc744c02a57374a4207003",
                "sha256:089cf3dbf0cd6c100f02945abeb18484bd1ee57a079aefd52cffd17fba910b88",
                "sha256:10c1bfff05d95783da83491be968e8fe789263689c02724e0c691933c52994f5",
                "sha256:33b74d289bd2f5e527beadcaa3f401e0df0a89927c1559c8566c066fa4248ab7",
                "sha256:3799351e2336dc91ea70b034983ee71cf2f9533cdff7c14c90ea126bfd95d65a",
                "sha256:3ce11ee3f23f79dbd06fb3d63e2f6af7b12db1d46932fe7bd8afa259a5996603",
                "sha256:421be9fbf0ffe9ffd7a378aafebbf6f4602d564d34be190fc19a193232fd12b1",
                "sha256:43093fb83d8343aac0b1baa75516da6092f58f41200907ef92448ecab8825135",
                "sha256:46d00d6cfecdde84d40e572d63735ef81423ad31184100411e6e3388d405e247",
                "sha256:4a33dea2b688b3190ee12bd7cfa29d39c9ed176bda40bfa11099a3ce5d3a7ac6",
                "sha256:4b9fe39a2ccc108a4accc2676e77da025ce383c108593d65cc909add5c3bd601",
                "sha256:56442863ed2b06d19c37f94d999035e15ee982988920e12a5b4ba29b62ad1f77",
                "sha256:671cd1187ed5e62818414afe79ed29da836dde67166a9fac6d435873c44fdd02",
                "sha256:694deca8d702d5db21ec83983ce0bb4b26a578e71fbdbd4fdcd387daa90e4d5e",
                "sha256:6a074d34ee7a5ce3effbc526b7083ec9731bb3cbf921bbe1d3005d4d2bdb3a63",
                "sha256:6d0072fea50feec76a4c418096652f2c3238eaa014b2f94aeb1d56a66b41403f",
                "sha256:6fbf47b5d3728c6aea2abb0589b5d30459e369baa772e0f37a0320185e87c980",
                "sha256:7f91197cc9e48f989d12e4e6fbc46495c446636dfc81b9ccf50bb0ec74b91d4b",
                "sha256:86b1f75c4e7c2ac2ccdaec2b9022845dbb81880ca318bb7a0a01fbf7813e3812",
                "sha256:8dc1c72a69aa7e082593c4a203dcf94ddb74bb5c8a731e4e1eb68d031e8498ff",
                "sha256:8e3dcf21f367459434c18e71b2a9532d96547aef8a871872a5bd69a715c15f96",
                "sha256:8e576a51ad59e4bfaac456023a78f6b5e6e7651dcd383bcc3e18d06f9b55d6d1",
                "sha256:96e37a3dc86e80bf81758c152fe66dbf60ed5eca3d26305edf01892257049925",
                "sha256:97a68e6ada378df82bc9f16b800ab77cbf4b2fada0081794318520138c088e4a",
                "sha256:99a2a507ed3ac881b975a2976d59f38c19386d128e7a9a18b7df6fff1fd4c1d6",
                "sha256:a49907dd8420c5685cfa064a1335b6754b74541bbb3706c259c02ed65b644b3e",
                "sha256:b09bf97215625a311f669476f44b8b318b075847b49316d3e28c08e41a7a573f",
                "sha256:b7bd98b796e2b6553da7225aeb61f447f80a1ca64f41d83612e6139ca5213aa4",
                "sha256:b87db4360013327109564f0e591bd2a3b318547bcef31b468a92ee504d07ae4f",
                "sha256:bcb3ed405ed3222f9904899563d6fc492ff75cce56cba05e32eff40e6acbeaa3",
                "sha256:d4306c36ca495956b6d568d276ac11fdd9c30a36f1b6eb928070dc5360b22e1c",
                "sha256:d5ee4f386140395a2c818d149221149c54849dfcfcb9f1debfe07a8b8bd63f9a",
                "sha256:dda30ba7e87fbbb7eab1ec9f58678558fd9a6b8b853530e176eabd064da81417",
                "sha256:e04e26803c9c3851c931eac40c695602c6295b8d432cbe78609649ad9bd2da8a",
                "sha256:e1c0b87e09fa55a220f058d1d49d3fb8df88fbfab58558f1198e08c1e1de842a",
                "sha256:e72591e9ecd94d7feb70c1cbd7be7b3ebea3f548870aa91e2732960fa4d57a37",
                "sha256:e8c843bbcda3a2f1e3c2ab25913c80a3c5376cd00c6e8c4a86a89a28c8dc5452",
                "sha256:efc1913fd2ca4f334418481c7e595c00aad186563bbc1ec76067848c7ca0a933",
                "sha256:f121a1420d4e173a5d96e47e9a0c0dcff965afdf1626d28de1460815f7c4ee7a",
                "sha256:fc7b548b17d238737688817ab67deebb30e8073c95749d55538ed473130ec0c7"
            ],
            "markers": "python_version >= '3.7'",
            "version": "==2.1.1"
        },
        "matplotlib": {
            "hashes": [
                "sha256:0958fc3fdc59c1b716ee1a5d14e73d03d541d873241a37c5c3a86f7ef6017923",
                "sha256:0ae1b9b555212c1e242666af80e7ed796705869581e2d749971db4e682ccc1f3",
                "sha256:11c1987b803cc2b26725659cfe817478f0a9597878e5c4bf374cfe4e12cbbd79",
                "sha256:140316427a7c384e3dd37efb3a73cd67e14b0b237a6d277def91227f43cdcec2",
                "sha256:1559213b803959a2b8309122585b5226d1c2fb66c933b1a2094cf1e99cb4fb90",
                "sha256:16a899b958dd76606b571bc7eaa38f09160c27dfb262e493584644cfd4a77f0f",
                "sha256:1739935d293d0348d7bf662e8cd0edb9c2aa8f20ccd646db755ce0f3456d24e4",
                "sha256:1a4835c177821f3729be27ae9be7b8ae209fe75e83db7d9b2bfd319a998f0a42",
                "sha256:2b60d4abcb6a405ca7d909c80791b00637d22c62aa3bb0ffff7e589f763867f5",
                "sha256:2ed779a896b70c8012fe301fb91ee37e713e1dda1eb8f37de04cdbf506706983",
                "sha256:3ec2edf7f74829eae287aa53d64d83ad5d43ee51d29fb1d88e689d8b36028312",
                "sha256:408bbf968c15e9e38df9f25a588e372e28a43240cf5884c9bc6039a5021b7d5b",
                "sha256:4699bb671dbc4afdb544eb893e4deb8a34e294b7734733f65b4fd2787ba5fbc6",
                "sha256:4eba6972b796d97c8fcc5266b6dc42ef27c2dce4421b846cded0f3af851b81c9",
                "sha256:51092d13499be72e47c15c3a1ae0209edaca6be42b65ffbbefbe0c85f6153c6f",
                "sha256:62319d57dab5ad3e3494dd97a214e22079d3f72a0c8a2fd001829c2c6abbf8d1",
                "sha256:657fb7712185f82211170ac4debae0800ed4f5992b8f7ebba2a9eabaf133a857",
                "sha256:66a0db13f77aa7806dba29273874cf862450c61c2e5158245d17ee85d983fe8e",
                "sha256:6b98e098549d3aea2bfb93f38f0b2ecadcb423fa1504bbff902c01efdd833fd8",
                "sha256:7127e2b94571318531caf098dc9e8f60f5aba1704600f0b2483bf151d535674a",
                "sha256:798559837156b8e2e2df97cffca748c5c1432af6ec5004c2932e475d813f1743",
                "sha256:802feae98addb9f21707649a7f229c90a59fad34511881f20b906a5e8e6ea475",
                "sha256:89e1978c3fbe4e3d4c6ad7db7e6f982607cb2546f982ccbe42708392437b1972",
                "sha256:9295ca10a140c21e40d2ee43ef423213dc20767f6cea6b87c36973564bc51095",
                "sha256:9711ef291e184b5a73c9d3af3f2d5cfe25d571c8dd95aa498415f74ac7e221a8",
                "sha256:b0320f882214f6ffde5992081520b57b55450510bdaa020e96aacff9b7ae10e6",
                "sha256:b5bd3b3ff191f81509d9a1afd62e1e3cda7a7889c35b5b6359a1241fe1511015",
                "sha256:baa19508d8445f5648cd1ffe4fc6d4f7daf8b876f804e9a453df6c3708f6200b",
                "sha256:c5108ebe67da60a9204497d8d403316228deb52b550388190c53a57394d41531",
                "sha256:ccea337fb9a44866c5300c594b13d4d87e827ebc3c353bff15d298bac976b654",
                "sha256:cd73a16a759865831be5a8fb6546f2a908c8d7d7f55c75f94ee7c2ca13cc95de",
                "sha256:d840712f4b4c7d2a119f993d7e43ca9bcaa73aeaa24c322fa2bdf4f689a3ee09",
                "sha256:df26a09d955b3ab9b6bc18658b9403ed839096c97d7abe8806194e228a485a3c",
                "sha256:e01382c06ac3710155a0ca923047c5abe03c676d08f03e146c6a240d0a910713",
                "sha256:e572c67958f7d55eae77f5f64dc7bd31968cc9f24c233926833efe63c60545f2",
                "sha256:eca6f59cd0729edaeaa7032d582dffce518a420d4961ef3e8c93dce86be352c3",
                "sha256:efd2e12f8964f8fb4ba1984df71d85d02ef0531e687e59f78ec8fc07271a3857",
                "sha256:efe9e8037b989b14bb1887089ae763385431cc06fe488406413079cfd2a3a089",
                "sha256:f0d5b9b14ccc7f539143ac9eb1c6b57d26d69ca52d30c3d719a7bc4123579e44",
                "sha256:f1954d71cdf15c19e7f3bf2235a4fe1600ba42f34d472c9495bcf54d75a43e4e",
                "sha256:fbbceb0a0dfe9213f6314510665a32ef25fe29b50657567cd00115fbfcb3b20d"
            ],
            "index": "pypi",
            "version": "==3.6.0"
        },
        "navani": {
            "editable": true,
            "git": "https://github.com/the-grey-group/navani.git",
            "ref": "35228411490292435c86d422b57956c0fa9970d6"
<<<<<<< HEAD
        },
        "nmrglue": {
            "hashes": [
                "sha256:06909126f7c8f765556942aef69f0a984d47aae0774eb6d0b23ae43cd0af538d",
                "sha256:be2602a08b4453bccd2b276640ebe2f06e1598aa3883492be7d11c686f623507"
            ],
            "index": "pypi",
            "version": "==0.9"
=======
>>>>>>> 14d26d69
        },
        "numpy": {
            "hashes": [
                "sha256:004f0efcb2fe1c0bd6ae1fcfc69cc8b6bf2407e0f18be308612007a0762b4089",
                "sha256:09f6b7bdffe57fc61d869a22f506049825d707b288039d30f26a0d0d8ea05164",
                "sha256:0ea3f98a0ffce3f8f57675eb9119f3f4edb81888b6874bc1953f91e0b1d4f440",
                "sha256:17c0e467ade9bda685d5ac7f5fa729d8d3e76b23195471adae2d6a6941bd2c18",
                "sha256:1f27b5322ac4067e67c8f9378b41c746d8feac8bdd0e0ffede5324667b8a075c",
                "sha256:22d43376ee0acd547f3149b9ec12eec2f0ca4a6ab2f61753c5b29bb3e795ac4d",
                "sha256:2ad3ec9a748a8943e6eb4358201f7e1c12ede35f510b1a2221b70af4bb64295c",
                "sha256:301c00cf5e60e08e04d842fc47df641d4a181e651c7135c50dc2762ffe293dbd",
                "sha256:39a664e3d26ea854211867d20ebcc8023257c1800ae89773cbba9f9e97bae036",
                "sha256:51bf49c0cd1d52be0a240aa66f3458afc4b95d8993d2d04f0d91fa60c10af6cd",
                "sha256:78a63d2df1d947bd9d1b11d35564c2f9e4b57898aae4626638056ec1a231c40c",
                "sha256:7cd1328e5bdf0dee621912f5833648e2daca72e3839ec1d6695e91089625f0b4",
                "sha256:8355fc10fd33a5a70981a5b8a0de51d10af3688d7a9e4a34fcc8fa0d7467bb7f",
                "sha256:8c79d7cf86d049d0c5089231a5bcd31edb03555bd93d81a16870aa98c6cfb79d",
                "sha256:91b8d6768a75247026e951dce3b2aac79dc7e78622fc148329135ba189813584",
                "sha256:94c15ca4e52671a59219146ff584488907b1f9b3fc232622b47e2cf832e94fb8",
                "sha256:98dcbc02e39b1658dc4b4508442a560fe3ca5ca0d989f0df062534e5ca3a5c1a",
                "sha256:a64403f634e5ffdcd85e0b12c08f04b3080d3e840aef118721021f9b48fc1460",
                "sha256:bc6e8da415f359b578b00bcfb1d08411c96e9a97f9e6c7adada554a0812a6cc6",
                "sha256:bdc9febce3e68b697d931941b263c59e0c74e8f18861f4064c1f712562903411",
                "sha256:c1ba66c48b19cc9c2975c0d354f24058888cdc674bebadceb3cdc9ec403fb5d1",
                "sha256:c9f707b5bb73bf277d812ded9896f9512a43edff72712f31667d0a8c2f8e71ee",
                "sha256:d5422d6a1ea9b15577a9432e26608c73a78faf0b9039437b075cf322c92e98e7",
                "sha256:e5d5420053bbb3dd64c30e58f9363d7a9c27444c3648e61460c1237f9ec3fa14",
                "sha256:e868b0389c5ccfc092031a861d4e158ea164d8b7fdbb10e3b5689b4fc6498df6",
                "sha256:efd9d3abe5774404becdb0748178b48a218f1d8c44e0375475732211ea47c67e",
                "sha256:f8c02ec3c4c4fcb718fdf89a6c6f709b14949408e8cf2a2be5bfa9c49548fd85",
                "sha256:ffcf105ecdd9396e05a8e58e81faaaf34d3f9875f137c7372450baa5d77c9a54"
            ],
            "markers": "python_version >= '3.8'",
            "version": "==1.23.3"
        },
        "openpyxl": {
            "hashes": [
                "sha256:0ab6d25d01799f97a9464630abacbb34aafecdcaa0ef3cba6d6b3499867d0355",
                "sha256:e47805627aebcf860edb4edf7987b1309c1b3632f3750538ed962bbcc3bd7449"
            ],
            "index": "pypi",
            "version": "==3.0.10"
        },
        "packaging": {
            "hashes": [
                "sha256:dd47c42927d89ab911e606518907cc2d3a1f38bbd026385970643f9c5b8ecfeb",
                "sha256:ef103e05f519cdc783ae24ea4e2e0f508a9c99b2d4969652eed6a2e1ea5bd522"
            ],
            "markers": "python_version >= '3.6'",
            "version": "==21.3"
        },
        "pandas": {
            "hashes": [
                "sha256:0d8d7433d19bfa33f11c92ad9997f15a902bda4f5ad3a4814a21d2e910894484",
                "sha256:1642fc6138b4e45d57a12c1b464a01a6d868c0148996af23f72dde8d12486bbc",
                "sha256:171cef540bfcec52257077816a4dbbac152acdb8236ba11d3196ae02bf0959d8",
                "sha256:1b82ccc7b093e0a93f8dffd97a542646a3e026817140e2c01266aaef5fdde11b",
                "sha256:1d34b1f43d9e3f4aea056ba251f6e9b143055ebe101ed04c847b41bb0bb4a989",
                "sha256:207d63ac851e60ec57458814613ef4b3b6a5e9f0b33c57623ba2bf8126c311f8",
                "sha256:2504c032f221ef9e4a289f5e46a42b76f5e087ecb67d62e342ccbba95a32a488",
                "sha256:33a9d9e21ab2d91e2ab6e83598419ea6a664efd4c639606b299aae8097c1c94f",
                "sha256:3ee61b881d2f64dd90c356eb4a4a4de75376586cd3c9341c6c0fcaae18d52977",
                "sha256:41aec9f87455306496d4486df07c1b98c15569c714be2dd552a6124cd9fda88f",
                "sha256:4e30a31039574d96f3d683df34ccb50bb435426ad65793e42a613786901f6761",
                "sha256:5cc47f2ebaa20ef96ae72ee082f9e101b3dfbf74f0e62c7a12c0b075a683f03c",
                "sha256:62e61003411382e20d7c2aec1ee8d7c86c8b9cf46290993dd8a0a3be44daeb38",
                "sha256:73844e247a7b7dac2daa9df7339ecf1fcf1dfb8cbfd11e3ffe9819ae6c31c515",
                "sha256:85a516a7f6723ca1528f03f7851fa8d0360d1d6121cf15128b290cf79b8a7f6a",
                "sha256:86d87279ebc5bc20848b4ceb619073490037323f80f515e0ec891c80abad958a",
                "sha256:8a4fc04838615bf0a8d3a03ed68197f358054f0df61f390bcc64fbe39e3d71ec",
                "sha256:8e8e5edf97d8793f51d258c07c629bd49d271d536ce15d66ac00ceda5c150eb3",
                "sha256:947ed9f896ee61adbe61829a7ae1ade493c5a28c66366ec1de85c0642009faac",
                "sha256:a68a9b9754efff364b0c5ee5b0f18e15ca640c01afe605d12ba8b239ca304d6b",
                "sha256:c76f1d104844c5360c21d2ef0e1a8b2ccf8b8ebb40788475e255b9462e32b2be",
                "sha256:c7f38d91f21937fe2bec9449570d7bf36ad7136227ef43b321194ec249e2149d",
                "sha256:de34636e2dc04e8ac2136a8d3c2051fd56ebe9fd6cd185581259330649e73ca9",
                "sha256:e178ce2d7e3b934cf8d01dc2d48d04d67cb0abfaffdcc8aa6271fd5a436f39c8",
                "sha256:e252a9e49b233ff96e2815c67c29702ac3a062098d80a170c506dff3470fd060",
                "sha256:e9c5049333c5bebf993033f4bf807d163e30e8fada06e1da7fa9db86e2392009",
                "sha256:fc987f7717e53d372f586323fff441263204128a1ead053c1b98d7288f836ac9"
            ],
            "index": "pypi",
            "version": "==1.5.0"
        },
        "pillow": {
            "hashes": [
                "sha256:0030fdbd926fb85844b8b92e2f9449ba89607231d3dd597a21ae72dc7fe26927",
                "sha256:030e3460861488e249731c3e7ab59b07c7853838ff3b8e16aac9561bb345da14",
                "sha256:0ed2c4ef2451de908c90436d6e8092e13a43992f1860275b4d8082667fbb2ffc",
                "sha256:136659638f61a251e8ed3b331fc6ccd124590eeff539de57c5f80ef3a9594e58",
                "sha256:13b725463f32df1bfeacbf3dd197fb358ae8ebcd8c5548faa75126ea425ccb60",
                "sha256:1536ad017a9f789430fb6b8be8bf99d2f214c76502becc196c6f2d9a75b01b76",
                "sha256:15928f824870535c85dbf949c09d6ae7d3d6ac2d6efec80f3227f73eefba741c",
                "sha256:17d4cafe22f050b46d983b71c707162d63d796a1235cdf8b9d7a112e97b15bac",
                "sha256:1802f34298f5ba11d55e5bb09c31997dc0c6aed919658dfdf0198a2fe75d5490",
                "sha256:1cc1d2451e8a3b4bfdb9caf745b58e6c7a77d2e469159b0d527a4554d73694d1",
                "sha256:1fd6f5e3c0e4697fa7eb45b6e93996299f3feee73a3175fa451f49a74d092b9f",
                "sha256:254164c57bab4b459f14c64e93df11eff5ded575192c294a0c49270f22c5d93d",
                "sha256:2ad0d4df0f5ef2247e27fc790d5c9b5a0af8ade9ba340db4a73bb1a4a3e5fb4f",
                "sha256:2c58b24e3a63efd22554c676d81b0e57f80e0a7d3a5874a7e14ce90ec40d3069",
                "sha256:2d33a11f601213dcd5718109c09a52c2a1c893e7461f0be2d6febc2879ec2402",
                "sha256:336b9036127eab855beec9662ac3ea13a4544a523ae273cbf108b228ecac8437",
                "sha256:337a74fd2f291c607d220c793a8135273c4c2ab001b03e601c36766005f36885",
                "sha256:37ff6b522a26d0538b753f0b4e8e164fdada12db6c6f00f62145d732d8a3152e",
                "sha256:3d1f14f5f691f55e1b47f824ca4fdcb4b19b4323fe43cc7bb105988cad7496be",
                "sha256:4134d3f1ba5f15027ff5c04296f13328fecd46921424084516bdb1b2548e66ff",
                "sha256:4ad2f835e0ad81d1689f1b7e3fbac7b01bb8777d5a985c8962bedee0cc6d43da",
                "sha256:50dff9cc21826d2977ef2d2a205504034e3a4563ca6f5db739b0d1026658e004",
                "sha256:510cef4a3f401c246cfd8227b300828715dd055463cdca6176c2e4036df8bd4f",
                "sha256:5aed7dde98403cd91d86a1115c78d8145c83078e864c1de1064f52e6feb61b20",
                "sha256:69bd1a15d7ba3694631e00df8de65a8cb031911ca11f44929c97fe05eb9b6c1d",
                "sha256:6bf088c1ce160f50ea40764f825ec9b72ed9da25346216b91361eef8ad1b8f8c",
                "sha256:6e8c66f70fb539301e064f6478d7453e820d8a2c631da948a23384865cd95544",
                "sha256:74a04183e6e64930b667d321524e3c5361094bb4af9083db5c301db64cd341f3",
                "sha256:75e636fd3e0fb872693f23ccb8a5ff2cd578801251f3a4f6854c6a5d437d3c04",
                "sha256:7761afe0126d046974a01e030ae7529ed0ca6a196de3ec6937c11df0df1bc91c",
                "sha256:7888310f6214f19ab2b6df90f3f06afa3df7ef7355fc025e78a3044737fab1f5",
                "sha256:7b0554af24df2bf96618dac71ddada02420f946be943b181108cac55a7a2dcd4",
                "sha256:7c7b502bc34f6e32ba022b4a209638f9e097d7a9098104ae420eb8186217ebbb",
                "sha256:808add66ea764ed97d44dda1ac4f2cfec4c1867d9efb16a33d158be79f32b8a4",
                "sha256:831e648102c82f152e14c1a0938689dbb22480c548c8d4b8b248b3e50967b88c",
                "sha256:93689632949aff41199090eff5474f3990b6823404e45d66a5d44304e9cdc467",
                "sha256:96b5e6874431df16aee0c1ba237574cb6dff1dcb173798faa6a9d8b399a05d0e",
                "sha256:9a54614049a18a2d6fe156e68e188da02a046a4a93cf24f373bffd977e943421",
                "sha256:a138441e95562b3c078746a22f8fca8ff1c22c014f856278bdbdd89ca36cff1b",
                "sha256:a647c0d4478b995c5e54615a2e5360ccedd2f85e70ab57fbe817ca613d5e63b8",
                "sha256:a9c9bc489f8ab30906d7a85afac4b4944a572a7432e00698a7239f44a44e6efb",
                "sha256:ad2277b185ebce47a63f4dc6302e30f05762b688f8dc3de55dbae4651872cdf3",
                "sha256:adabc0bce035467fb537ef3e5e74f2847c8af217ee0be0455d4fec8adc0462fc",
                "sha256:b6d5e92df2b77665e07ddb2e4dbd6d644b78e4c0d2e9272a852627cdba0d75cf",
                "sha256:bc431b065722a5ad1dfb4df354fb9333b7a582a5ee39a90e6ffff688d72f27a1",
                "sha256:bdd0de2d64688ecae88dd8935012c4a72681e5df632af903a1dca8c5e7aa871a",
                "sha256:c79698d4cd9318d9481d89a77e2d3fcaeff5486be641e60a4b49f3d2ecca4e28",
                "sha256:cb6259196a589123d755380b65127ddc60f4c64b21fc3bb46ce3a6ea663659b0",
                "sha256:d5b87da55a08acb586bad5c3aa3b86505f559b84f39035b233d5bf844b0834b1",
                "sha256:dcd7b9c7139dc8258d164b55696ecd16c04607f1cc33ba7af86613881ffe4ac8",
                "sha256:dfe4c1fedfde4e2fbc009d5ad420647f7730d719786388b7de0999bf32c0d9fd",
                "sha256:ea98f633d45f7e815db648fd7ff0f19e328302ac36427343e4432c84432e7ff4",
                "sha256:ec52c351b35ca269cb1f8069d610fc45c5bd38c3e91f9ab4cbbf0aebc136d9c8",
                "sha256:eef7592281f7c174d3d6cbfbb7ee5984a671fcd77e3fc78e973d492e9bf0eb3f",
                "sha256:f07f1f00e22b231dd3d9b9208692042e29792d6bd4f6639415d2f23158a80013",
                "sha256:f3fac744f9b540148fa7715a435d2283b71f68bfb6d4aae24482a890aed18b59",
                "sha256:fa768eff5f9f958270b081bb33581b4b569faabf8774726b283edb06617101dc",
                "sha256:fac2d65901fb0fdf20363fbd345c01958a742f2dc62a8dd4495af66e3ff502a4"
            ],
            "markers": "python_version >= '3.7'",
            "version": "==9.2.0"
        },
        "pydantic": {
            "hashes": [
                "sha256:05e00dbebbe810b33c7a7362f231893183bcc4251f3f2ff991c31d5c08240c42",
                "sha256:06094d18dd5e6f2bbf93efa54991c3240964bb663b87729ac340eb5014310624",
                "sha256:0b959f4d8211fc964772b595ebb25f7652da3f22322c007b6fed26846a40685e",
                "sha256:19b3b9ccf97af2b7519c42032441a891a5e05c68368f40865a90eb88833c2559",
                "sha256:1b6ee725bd6e83ec78b1aa32c5b1fa67a3a65badddde3976bca5fe4568f27709",
                "sha256:1ee433e274268a4b0c8fde7ad9d58ecba12b069a033ecc4645bb6303c062d2e9",
                "sha256:216f3bcbf19c726b1cc22b099dd409aa371f55c08800bcea4c44c8f74b73478d",
                "sha256:2d0567e60eb01bccda3a4df01df677adf6b437958d35c12a3ac3e0f078b0ee52",
                "sha256:2e05aed07fa02231dbf03d0adb1be1d79cabb09025dd45aa094aa8b4e7b9dcda",
                "sha256:352aedb1d71b8b0736c6d56ad2bd34c6982720644b0624462059ab29bd6e5912",
                "sha256:355639d9afc76bcb9b0c3000ddcd08472ae75318a6eb67a15866b87e2efa168c",
                "sha256:37c90345ec7dd2f1bcef82ce49b6235b40f282b94d3eec47e801baf864d15525",
                "sha256:4b8795290deaae348c4eba0cebb196e1c6b98bdbe7f50b2d0d9a4a99716342fe",
                "sha256:5760e164b807a48a8f25f8aa1a6d857e6ce62e7ec83ea5d5c5a802eac81bad41",
                "sha256:6eb843dcc411b6a2237a694f5e1d649fc66c6064d02b204a7e9d194dff81eb4b",
                "sha256:7b5ba54d026c2bd2cb769d3468885f23f43710f651688e91f5fb1edcf0ee9283",
                "sha256:7c2abc4393dea97a4ccbb4ec7d8658d4e22c4765b7b9b9445588f16c71ad9965",
                "sha256:81a7b66c3f499108b448f3f004801fcd7d7165fb4200acb03f1c2402da73ce4c",
                "sha256:91b8e218852ef6007c2b98cd861601c6a09f1aa32bbbb74fab5b1c33d4a1e410",
                "sha256:9300fcbebf85f6339a02c6994b2eb3ff1b9c8c14f502058b5bf349d42447dcf5",
                "sha256:9cabf4a7f05a776e7793e72793cd92cc865ea0e83a819f9ae4ecccb1b8aa6116",
                "sha256:a1f5a63a6dfe19d719b1b6e6106561869d2efaca6167f84f5ab9347887d78b98",
                "sha256:a4c805731c33a8db4b6ace45ce440c4ef5336e712508b4d9e1aafa617dc9907f",
                "sha256:ae544c47bec47a86bc7d350f965d8b15540e27e5aa4f55170ac6a75e5f73b644",
                "sha256:b97890e56a694486f772d36efd2ba31612739bc6f3caeee50e9e7e3ebd2fdd13",
                "sha256:bb6ad4489af1bac6955d38ebcb95079a836af31e4c4f74aba1ca05bb9f6027bd",
                "sha256:bedf309630209e78582ffacda64a21f96f3ed2e51fbf3962d4d488e503420254",
                "sha256:c1ba1afb396148bbc70e9eaa8c06c1716fdddabaf86e7027c5988bae2a829ab6",
                "sha256:c33602f93bfb67779f9c507e4d69451664524389546bacfe1bee13cae6dc7488",
                "sha256:c4aac8e7103bf598373208f6299fa9a5cfd1fc571f2d40bf1dd1955a63d6eeb5",
                "sha256:c6f981882aea41e021f72779ce2a4e87267458cc4d39ea990729e21ef18f0f8c",
                "sha256:cc78cc83110d2f275ec1970e7a831f4e371ee92405332ebfe9860a715f8336e1",
                "sha256:d49f3db871575e0426b12e2f32fdb25e579dea16486a26e5a0474af87cb1ab0a",
                "sha256:dd3f9a40c16daf323cf913593083698caee97df2804aa36c4b3175d5ac1b92a2",
                "sha256:e0bedafe4bc165ad0a56ac0bd7695df25c50f76961da29c050712596cf092d6d",
                "sha256:e9069e1b01525a96e6ff49e25876d90d5a563bc31c658289a8772ae186552236"
            ],
            "index": "pypi",
            "version": "==1.10.2"
        },
        "pymongo": {
            "hashes": [
                "sha256:01721da74558f2f64a9f162ee063df403ed656b7d84229268d8e4ae99cfba59c",
                "sha256:07564178ecc203a84f63e72972691af6c0c82d2dc0c9da66ba711695276089ba",
                "sha256:0f53253f4777cbccc426e669a2af875f26c95bd090d88593287b9a0a8ac7fa25",
                "sha256:10f09c4f09757c2e2a707ad7304f5d69cb8fdf7cbfb644dbacfe5bbe8afe311b",
                "sha256:124d0e880b66f9b0778613198e89984984fdd37a3030a9007e5f459a42dfa2d3",
                "sha256:147a23cd96feb67606ac957744d8d25b013426cdc3c7164a4f99bd8253f649e3",
                "sha256:153b8f8705970756226dfeeb7bb9637e0ad54a4d79b480b4c8244e34e16e1662",
                "sha256:193cc97d44b1e6d2253ea94e30c6f94f994efb7166e2452af4df55825266e88b",
                "sha256:1a957cdc2b26eeed4d8f1889a40c6023dd1bd94672dd0f5ce327314f2caaefd4",
                "sha256:1c81414b706627f15e921e29ae2403aab52e33e36ed92ed989c602888d7c3b90",
                "sha256:21238b19243a42f9a34a6d39e7580ceebc6da6d2f3cf729c1cff9023cb61a5f1",
                "sha256:2bfe6b59f431f40fa545547616f4acf0c0c4b64518b1f951083e3bad06eb368b",
                "sha256:314b556afd72eb21a6a10bd1f45ef252509f014f80207db59c97372103c88237",
                "sha256:31c50da4a080166bc29403aa91f4c76e0889b4f24928d1b60508a37c1bf87f9a",
                "sha256:3be53e9888e759c49ae35d747ff77a04ff82b894dd64601e0f3a5a159b406245",
                "sha256:44b36ccb90aac5ea50be23c1a6e8f24fbfc78afabdef114af16c6e0a80981364",
                "sha256:4cadaaa5c19ad23fc84559e90284f2eb003c36958ebb2c06f286b678f441285f",
                "sha256:60c470a58c5b62b1b12a5f5458f8e2f2f67b94e198d03dc5352f854d9230c394",
                "sha256:6673ab3fbf3135cc1a8c0f70d480db5b2378c3a70af8d602f73f76b8338bdf97",
                "sha256:68e1e49a5675748233f7b05330f092582cd52f2850b4244939fd75ba640593ed",
                "sha256:69d0180bca594e81cdb4a2af328bdb4046f59e10aaeef7619496fe64f2ec918c",
                "sha256:6bd5888997ea3eae9830c6cc7964b61dcfbc50eb3a5a6ce56ad5f86d5579b11c",
                "sha256:701d331060dae72bf3ebdb82924405d14136a69282ccb00c89fc69dee21340b4",
                "sha256:70216ec4c248213ae95ea499b6314c385ce01a5946c448fb22f6c8395806e740",
                "sha256:72f338f6aabd37d343bd9d1fdd3de921104d395766bcc5cdc4039e4c2dd97766",
                "sha256:764fc15418d94bce5c2f8ebdbf66544f96f42efb1364b61e715e5b33281b388d",
                "sha256:766acb5b1a19eae0f7467bcd3398748f110ea5309cdfc59faa5185dcc7fd4dca",
                "sha256:76892bbce743eb9f90360b3626ea92f13d338010a1004b4488e79e555b339921",
                "sha256:773467d25c293f8e981b092361dab5fd800e1ba318403b7959d35004c67faedc",
                "sha256:80cbf0b043061451660099fff9001a7faacb2c9c983842b4819526e2f944dc6c",
                "sha256:83168126ae2457d1a19b2af665cafa7ef78c2dcff192d7d7b5dad6b36c73ae24",
                "sha256:83cc3c35aeeceb67143914db67f685206e1aa37ea837d872f4bc28d7f80917c9",
                "sha256:8a86e8c2ac2ec87141e1c6cb00bdb18a4560f06e5f96769abcd1dda24dc0e764",
                "sha256:8a9bc4dcfc2bda69ee88cdb7a89b03f2b8eca668519b704384a264dea2db4209",
                "sha256:8c223aea52c359cc8fdee5bd3475532590755c269ec4d4fe581acd47a44e9952",
                "sha256:8cbb868e88c4eee1c53364bb343d226a3c0e959e791e6828030cb78f46cfcbe3",
                "sha256:902e2c9030cb042c49750bc70d72d830d42c64ea0df5ff8630c171e065c93dd7",
                "sha256:a25c0eb2d610b20e276e684be61c337396813b636b69373c17314283cb1a3b14",
                "sha256:a3efdf154844244e0dabe902cf1827fdced55fa5b144adec2a86e5ce50a99b97",
                "sha256:a6bf01b9237f794fa3bdad5089474067d28be7e199b356a18d3f247a45775f26",
                "sha256:a7eb5b06744b911b6668b427c8abc71b6d624e72d3dfffed00988fa1b4340f97",
                "sha256:b0be613d926c5dbb0d3fc6b58e4f2be4979f80ae76fda6e47309f011b388fe0c",
                "sha256:b211e161b6cc2790e0d640ad38e0429d06c944e5da23410f4dc61809dba25095",
                "sha256:b537dd282de1b53d9ae7cf9f3df36420c8618390f2da92100391f3ba8f3c141a",
                "sha256:b9e4981a65f8500a3a46bb3a1e81b9feb45cf0b2115ad9c4f8d517326d026940",
                "sha256:c549bb519456ee230e92f415c5b4d962094caac0fdbcc4ed22b576f66169764e",
                "sha256:c69ef5906dcd6ec565d4d887ba97ceb2a84f3b614307ee3b4780cb1ea40b1867",
                "sha256:c8b4a782aac43948308087b962c9ecb030ba98886ce6dee3ad7aafe8c5e1ce80",
                "sha256:cc7ebc37b03956a070260665079665eae69e5e96007694214f3a2107af96816a",
                "sha256:ccfdc7722df445c49dc6b5d514c3544cad99b53189165f7546793933050ac7fb",
                "sha256:d8bb745321716e7a11220a67c88212ecedde4021e1de4802e563baef9df921d2",
                "sha256:d94f535df9f539615bc3dbbef185ded3b609373bb44ca1afffcabac70202678a",
                "sha256:d98d2a8283c9928a9e5adf2f3c0181e095579e9732e1613aaa55d386e2bcb6c5",
                "sha256:dc24737d24ce0de762bee9c2a884639819485f679bbac8ab5be9c161ef6f9b2c",
                "sha256:e08fe1731f5429435b8dea1db9663f9ed1812915ff803fc9991c7c4841ed62ad",
                "sha256:e09cdf5aad507c8faa30d97884cc42932ed3a9c2b7f22cc3ccc607bae03981b3",
                "sha256:e152c26ffc30331e9d57591fc4c05453c209aa20ba299d1deb7173f7d1958c22",
                "sha256:e1b8f5e2f9637492b0da4d51f78ecb17786e61d6c461ead8542c944750faf4f9",
                "sha256:e39cacee70a98758f9b2da53ee175378f07c60113b1fa4fae40cbaee5583181e",
                "sha256:e64442aba81ed4df1ca494b87bf818569a1280acaa73071c68014f7a884e83f1",
                "sha256:e7dcb73f683c155885a3488646fcead3a895765fed16e93c9b80000bc69e96cb",
                "sha256:ecdcb0d4e9b08b739035f57a09330efc6f464bd7f942b63897395d996ca6ebd5",
                "sha256:ed90a9de4431cbfb2f3b2ef0c5fd356e61c85117b2be4db3eae28cb409f6e2d5",
                "sha256:f1c23527f8e13f526fededbb96f2e7888f179fe27c51d41c2724f7059b75b2fa",
                "sha256:f47d5f10922cf7f7dfcd1406bd0926cef6d866a75953c3745502dffd7ac197dd",
                "sha256:fe0820d169635e41c14a5d21514282e0b93347878666ec9d5d3bf0eed0649948",
                "sha256:ff66014687598823b6b23751884b4aa67eb934445406d95894dfc60cb7bfcc18"
            ],
            "index": "pypi",
            "version": "==4.2.0"
        },
        "pyparsing": {
            "hashes": [
                "sha256:2b020ecf7d21b687f219b71ecad3631f644a47f01403fa1d1036b0c6416d70fb",
                "sha256:5026bae9a10eeaefb61dab2f09052b9f4307d44aee4eda64b309723d8d206bbc"
            ],
            "markers": "python_full_version >= '3.6.8'",
            "version": "==3.0.9"
        },
        "python-dateutil": {
            "hashes": [
                "sha256:0123cacc1627ae19ddf3c27a5de5bd67ee4586fbdd6440d9748f8abb483d3e86",
                "sha256:961d03dc3453ebbc59dbdea9e4e11c5651520a876d0f4db161e8674aae935da9"
            ],
            "markers": "python_version >= '2.7' and python_version not in '3.0, 3.1, 3.2, 3.3'",
            "version": "==2.8.2"
        },
        "pytz": {
            "hashes": [
<<<<<<< HEAD
                "sha256:220f481bdafa09c3955dfbdddb7b57780e9a94f5127e35456a48589b9e0c0197",
                "sha256:cea221417204f2d1a2aa03ddae3e867921971d0d76f14d87abb4414415bbdcf5"
            ],
            "version": "==2022.2.1"
=======
                "sha256:2c0784747071402c6e99f0bafdb7da0fa22645f06554c7ae06bf6358897e9c91",
                "sha256:48ce799d83b6f8aab2020e369b627446696619e79645419610b9facd909b3174"
            ],
            "version": "==2022.4"
>>>>>>> 14d26d69
        },
        "pyyaml": {
            "hashes": [
                "sha256:01b45c0191e6d66c470b6cf1b9531a771a83c1c4208272ead47a3ae4f2f603bf",
                "sha256:0283c35a6a9fbf047493e3a0ce8d79ef5030852c51e9d911a27badfde0605293",
                "sha256:055d937d65826939cb044fc8c9b08889e8c743fdc6a32b33e2390f66013e449b",
                "sha256:07751360502caac1c067a8132d150cf3d61339af5691fe9e87803040dbc5db57",
                "sha256:0b4624f379dab24d3725ffde76559cff63d9ec94e1736b556dacdfebe5ab6d4b",
                "sha256:0ce82d761c532fe4ec3f87fc45688bdd3a4c1dc5e0b4a19814b9009a29baefd4",
                "sha256:1e4747bc279b4f613a09eb64bba2ba602d8a6664c6ce6396a4d0cd413a50ce07",
                "sha256:213c60cd50106436cc818accf5baa1aba61c0189ff610f64f4a3e8c6726218ba",
                "sha256:231710d57adfd809ef5d34183b8ed1eeae3f76459c18fb4a0b373ad56bedcdd9",
                "sha256:277a0ef2981ca40581a47093e9e2d13b3f1fbbeffae064c1d21bfceba2030287",
                "sha256:2cd5df3de48857ed0544b34e2d40e9fac445930039f3cfe4bcc592a1f836d513",
                "sha256:40527857252b61eacd1d9af500c3337ba8deb8fc298940291486c465c8b46ec0",
                "sha256:432557aa2c09802be39460360ddffd48156e30721f5e8d917f01d31694216782",
                "sha256:473f9edb243cb1935ab5a084eb238d842fb8f404ed2193a915d1784b5a6b5fc0",
                "sha256:48c346915c114f5fdb3ead70312bd042a953a8ce5c7106d5bfb1a5254e47da92",
                "sha256:50602afada6d6cbfad699b0c7bb50d5ccffa7e46a3d738092afddc1f9758427f",
                "sha256:68fb519c14306fec9720a2a5b45bc9f0c8d1b9c72adf45c37baedfcd949c35a2",
                "sha256:77f396e6ef4c73fdc33a9157446466f1cff553d979bd00ecb64385760c6babdc",
                "sha256:81957921f441d50af23654aa6c5e5eaf9b06aba7f0a19c18a538dc7ef291c5a1",
                "sha256:819b3830a1543db06c4d4b865e70ded25be52a2e0631ccd2f6a47a2822f2fd7c",
                "sha256:897b80890765f037df3403d22bab41627ca8811ae55e9a722fd0392850ec4d86",
                "sha256:98c4d36e99714e55cfbaaee6dd5badbc9a1ec339ebfc3b1f52e293aee6bb71a4",
                "sha256:9df7ed3b3d2e0ecfe09e14741b857df43adb5a3ddadc919a2d94fbdf78fea53c",
                "sha256:9fa600030013c4de8165339db93d182b9431076eb98eb40ee068700c9c813e34",
                "sha256:a80a78046a72361de73f8f395f1f1e49f956c6be882eed58505a15f3e430962b",
                "sha256:afa17f5bc4d1b10afd4466fd3a44dc0e245382deca5b3c353d8b757f9e3ecb8d",
                "sha256:b3d267842bf12586ba6c734f89d1f5b871df0273157918b0ccefa29deb05c21c",
                "sha256:b5b9eccad747aabaaffbc6064800670f0c297e52c12754eb1d976c57e4f74dcb",
                "sha256:bfaef573a63ba8923503d27530362590ff4f576c626d86a9fed95822a8255fd7",
                "sha256:c5687b8d43cf58545ade1fe3e055f70eac7a5a1a0bf42824308d868289a95737",
                "sha256:cba8c411ef271aa037d7357a2bc8f9ee8b58b9965831d9e51baf703280dc73d3",
                "sha256:d15a181d1ecd0d4270dc32edb46f7cb7733c7c508857278d3d378d14d606db2d",
                "sha256:d4b0ba9512519522b118090257be113b9468d804b19d63c71dbcf4a48fa32358",
                "sha256:d4db7c7aef085872ef65a8fd7d6d09a14ae91f691dec3e87ee5ee0539d516f53",
                "sha256:d4eccecf9adf6fbcc6861a38015c2a64f38b9d94838ac1810a9023a0609e1b78",
                "sha256:d67d839ede4ed1b28a4e8909735fc992a923cdb84e618544973d7dfc71540803",
                "sha256:daf496c58a8c52083df09b80c860005194014c3698698d1a57cbcfa182142a3a",
                "sha256:dbad0e9d368bb989f4515da330b88a057617d16b6a8245084f1b05400f24609f",
                "sha256:e61ceaab6f49fb8bdfaa0f92c4b57bcfbea54c09277b1b4f7ac376bfb7a7c174",
                "sha256:f84fbc98b019fef2ee9a1cb3ce93e3187a6df0b2538a651bfb890254ba9f90b5"
            ],
            "markers": "python_version >= '3.6'",
            "version": "==6.0"
        },
        "scipy": {
            "hashes": [
                "sha256:0419485dbcd0ed78c0d5bf234c5dd63e86065b39b4d669e45810d42199d49521",
                "sha256:09412eb7fb60b8f00b328037fd814d25d261066ebc43a1e339cdce4f7502877e",
                "sha256:26d28c468900e6d5fdb37d2812ab46db0ccd22c63baa095057871faa3a498bc9",
                "sha256:34441dfbee5b002f9e15285014fd56e5e3372493c3e64ae297bae2c4b9659f5a",
                "sha256:39ab9240cd215a9349c85ab908dda6d732f7d3b4b192fa05780812495536acc4",
                "sha256:3bc1ab68b9a096f368ba06c3a5e1d1d50957a86665fc929c4332d21355e7e8f4",
                "sha256:3c6f5d1d4b9a5e4fe5e14f26ffc9444fc59473bbf8d45dc4a9a15283b7063a72",
                "sha256:47d1a95bd9d37302afcfe1b84c8011377c4f81e33649c5a5785db9ab827a6ade",
                "sha256:71487c503e036740635f18324f62a11f283a632ace9d35933b2b0a04fd898c98",
                "sha256:7a412c476a91b080e456229e413792bbb5d6202865dae963d1e6e28c2bb58691",
                "sha256:825951b88f56765aeb6e5e38ac9d7d47407cfaaeb008d40aa1b45a2d7ea2731e",
                "sha256:8cc81ac25659fec73599ccc52c989670e5ccd8974cf34bacd7b54a8d809aff1a",
                "sha256:8d3faa40ac16c6357aaf7ea50394ea6f1e8e99d75e927a51102b1943b311b4d9",
                "sha256:90c805f30c46cf60f1e76e947574f02954d25e3bb1e97aa8a07bc53aa31cf7d1",
                "sha256:96d7cf7b25c9f23c59a766385f6370dab0659741699ecc7a451f9b94604938ce",
                "sha256:b97b479f39c7e4aaf807efd0424dec74bbb379108f7d22cf09323086afcd312c",
                "sha256:bc4e2c77d4cd015d739e75e74ebbafed59ba8497a7ed0fd400231ed7683497c4",
                "sha256:c61b4a91a702e8e04aeb0bfc40460e1f17a640977c04dda8757efb0199c75332",
                "sha256:d79da472015d0120ba9b357b28a99146cd6c17b9609403164b1a8ed149b4dfc8",
                "sha256:e8fe305d9d67a81255e06203454729405706907dccbdfcc330b7b3482a6c371d",
                "sha256:eb954f5aca4d26f468bbebcdc5448348eb287f7bea536c6306f62ea062f63d9a",
                "sha256:f7c39f7dbb57cce00c108d06d731f3b0e2a4d3a95c66d96bce697684876ce4d4",
                "sha256:f950a04b33e17b38ff561d5a0951caf3f5b47caa841edd772ffb7959f20a6af0"
            ],
            "index": "pypi",
            "version": "==1.9.1"
        },
        "six": {
            "hashes": [
                "sha256:1e61c37477a1626458e36f7b1d82aa5c9b094fa4802892072e49de9c60c4c926",
                "sha256:8abb2f1d86890a2dfb989f9a77cfcfd3e47c2a354b01111771326f8aa26e0254"
            ],
            "markers": "python_version >= '2.7' and python_version not in '3.0, 3.1, 3.2, 3.3'",
            "version": "==1.16.0"
        },
        "tornado": {
            "hashes": [
                "sha256:1d54d13ab8414ed44de07efecb97d4ef7c39f7438cf5e976ccd356bebb1b5fca",
                "sha256:20f638fd8cc85f3cbae3c732326e96addff0a15e22d80f049e00121651e82e72",
                "sha256:5c87076709343557ef8032934ce5f637dbb552efa7b21d08e89ae7619ed0eb23",
                "sha256:5f8c52d219d4995388119af7ccaa0bcec289535747620116a58d830e7c25d8a8",
                "sha256:6fdfabffd8dfcb6cf887428849d30cf19a3ea34c2c248461e1f7d718ad30b66b",
                "sha256:87dcafae3e884462f90c90ecc200defe5e580a7fbbb4365eda7c7c1eb809ebc9",
                "sha256:9b630419bde84ec666bfd7ea0a4cb2a8a651c2d5cccdbdd1972a0c859dfc3c13",
                "sha256:b8150f721c101abdef99073bf66d3903e292d851bee51910839831caba341a75",
                "sha256:ba09ef14ca9893954244fd872798b4ccb2367c165946ce2dd7376aebdde8e3ac",
                "sha256:d3a2f5999215a3a06a4fc218026cd84c61b8b2b40ac5296a6db1f1451ef04c1e",
                "sha256:e5f923aa6a47e133d1cf87d60700889d7eae68988704e20c75fb2d65677a8e4b"
            ],
            "markers": "python_version >= '3.7'",
            "version": "==6.2"
        },
        "typing-extensions": {
            "hashes": [
                "sha256:25642c956049920a5aa49edcdd6ab1e06d7e5d467fc00e0506c44ac86fbfca02",
                "sha256:e6d2677a32f47fc7eb2795db1dd15c1f34eff616bcaf2cfb5e997f854fa1c4a6"
            ],
            "markers": "python_version >= '3.7'",
            "version": "==4.3.0"
        },
        "werkzeug": {
            "hashes": [
                "sha256:1421ebfc7648a39a5c58c601b154165d05cf47a3cd0ccb70857cbdacf6c8f2b8",
                "sha256:b863f8ff057c522164b6067c9e28b041161b4be5ba4d0daceeaa50a163822d3c"
            ],
            "index": "pypi",
            "version": "==2.0.3"
        }
    },
    "develop": {
        "attrs": {
            "hashes": [
                "sha256:29adc2665447e5191d0e7c568fde78b21f9672d344281d0c6e1ab085429b22b6",
                "sha256:86efa402f67bf2df34f51a335487cf46b1ec130d02b8d39fd248abfd30da551c"
            ],
            "markers": "python_version >= '3.5'",
            "version": "==22.1.0"
        },
        "cfgv": {
            "hashes": [
                "sha256:c6a0883f3917a037485059700b9e75da2464e6c27051014ad85ba6aaa5884426",
                "sha256:f5a830efb9ce7a445376bb66ec94c638a9787422f96264c98edc6bdeed8ab736"
            ],
            "markers": "python_full_version >= '3.6.1'",
            "version": "==3.3.1"
        },
        "coverage": {
            "extras": [
                "toml"
            ],
            "hashes": [
<<<<<<< HEAD
                "sha256:01778769097dbd705a24e221f42be885c544bb91251747a8a3efdec6eb4788f2",
                "sha256:08002f9251f51afdcc5e3adf5d5d66bb490ae893d9e21359b085f0e03390a820",
                "sha256:1238b08f3576201ebf41f7c20bf59baa0d05da941b123c6656e42cdb668e9827",
                "sha256:14a32ec68d721c3d714d9b105c7acf8e0f8a4f4734c811eda75ff3718570b5e3",
                "sha256:15e38d853ee224e92ccc9a851457fb1e1f12d7a5df5ae44544ce7863691c7a0d",
                "sha256:354df19fefd03b9a13132fa6643527ef7905712109d9c1c1903f2133d3a4e145",
                "sha256:35ef1f8d8a7a275aa7410d2f2c60fa6443f4a64fae9be671ec0696a68525b875",
                "sha256:4179502f210ebed3ccfe2f78bf8e2d59e50b297b598b100d6c6e3341053066a2",
                "sha256:42c499c14efd858b98c4e03595bf914089b98400d30789511577aa44607a1b74",
                "sha256:4b7101938584d67e6f45f0015b60e24a95bf8dea19836b1709a80342e01b472f",
                "sha256:564cd0f5b5470094df06fab676c6d77547abfdcb09b6c29c8a97c41ad03b103c",
                "sha256:5f444627b3664b80d078c05fe6a850dd711beeb90d26731f11d492dcbadb6973",
                "sha256:6113e4df2fa73b80f77663445be6d567913fb3b82a86ceb64e44ae0e4b695de1",
                "sha256:61b993f3998ee384935ee423c3d40894e93277f12482f6e777642a0141f55782",
                "sha256:66e6df3ac4659a435677d8cd40e8eb1ac7219345d27c41145991ee9bf4b806a0",
                "sha256:67f9346aeebea54e845d29b487eb38ec95f2ecf3558a3cffb26ee3f0dcc3e760",
                "sha256:6913dddee2deff8ab2512639c5168c3e80b3ebb0f818fed22048ee46f735351a",
                "sha256:6a864733b22d3081749450466ac80698fe39c91cb6849b2ef8752fd7482011f3",
                "sha256:7026f5afe0d1a933685d8f2169d7c2d2e624f6255fb584ca99ccca8c0e966fd7",
                "sha256:783bc7c4ee524039ca13b6d9b4186a67f8e63d91342c713e88c1865a38d0892a",
                "sha256:7a98d6bf6d4ca5c07a600c7b4e0c5350cd483c85c736c522b786be90ea5bac4f",
                "sha256:8d032bfc562a52318ae05047a6eb801ff31ccee172dc0d2504614e911d8fa83e",
                "sha256:98c0b9e9b572893cdb0a00e66cf961a238f8d870d4e1dc8e679eb8bdc2eb1b86",
                "sha256:9c7b9b498eb0c0d48b4c2abc0e10c2d78912203f972e0e63e3c9dc21f15abdaa",
                "sha256:9cc4f107009bca5a81caef2fca843dbec4215c05e917a59dec0c8db5cff1d2aa",
                "sha256:9d6e1f3185cbfd3d91ac77ea065d85d5215d3dfa45b191d14ddfcd952fa53796",
                "sha256:a095aa0a996ea08b10580908e88fbaf81ecf798e923bbe64fb98d1807db3d68a",
                "sha256:a3b2752de32c455f2521a51bd3ffb53c5b3ae92736afde67ce83477f5c1dd928",
                "sha256:ab066f5ab67059d1f1000b5e1aa8bbd75b6ed1fc0014559aea41a9eb66fc2ce0",
                "sha256:c1328d0c2f194ffda30a45f11058c02410e679456276bfa0bbe0b0ee87225fac",
                "sha256:c35cca192ba700979d20ac43024a82b9b32a60da2f983bec6c0f5b84aead635c",
                "sha256:cbbb0e4cd8ddcd5ef47641cfac97d8473ab6b132dd9a46bacb18872828031685",
                "sha256:cdbb0d89923c80dbd435b9cf8bba0ff55585a3cdb28cbec65f376c041472c60d",
                "sha256:cf2afe83a53f77aec067033199797832617890e15bed42f4a1a93ea24794ae3e",
                "sha256:d5dd4b8e9cd0deb60e6fcc7b0647cbc1da6c33b9e786f9c79721fd303994832f",
                "sha256:dfa0b97eb904255e2ab24166071b27408f1f69c8fbda58e9c0972804851e0558",
                "sha256:e16c45b726acb780e1e6f88b286d3c10b3914ab03438f32117c4aa52d7f30d58",
                "sha256:e1fabd473566fce2cf18ea41171d92814e4ef1495e04471786cbc943b89a3781",
                "sha256:e3d3c4cc38b2882f9a15bafd30aec079582b819bec1b8afdbde8f7797008108a",
                "sha256:e431e305a1f3126477abe9a184624a85308da8edf8486a863601d58419d26ffa",
                "sha256:e7b4da9bafad21ea45a714d3ea6f3e1679099e420c8741c74905b92ee9bfa7cc",
                "sha256:ee2b2fb6eb4ace35805f434e0f6409444e1466a47f620d1d5763a22600f0f892",
                "sha256:ee6ae6bbcac0786807295e9687169fba80cb0617852b2fa118a99667e8e6815d",
                "sha256:ef6f44409ab02e202b31a05dd6666797f9de2aa2b4b3534e9d450e42dea5e817",
                "sha256:f67cf9f406cf0d2f08a3515ce2db5b82625a7257f88aad87904674def6ddaec1",
                "sha256:f855b39e4f75abd0dfbcf74a82e84ae3fc260d523fcb3532786bcbbcb158322c",
                "sha256:fc600f6ec19b273da1d85817eda339fb46ce9eef3e89f220055d8696e0a06908",
                "sha256:fcbe3d9a53e013f8ab88734d7e517eb2cd06b7e689bedf22c0eb68db5e4a0a19",
                "sha256:fde17bc42e0716c94bf19d92e4c9f5a00c5feb401f5bc01101fdf2a8b7cacf60",
                "sha256:ff934ced84054b9018665ca3967fc48e1ac99e811f6cc99ea65978e1d384454b"
            ],
            "markers": "python_version >= '3.7'",
            "version": "==6.4.4"
=======
                "sha256:027018943386e7b942fa832372ebc120155fd970837489896099f5cfa2890f79",
                "sha256:11b990d520ea75e7ee8dcab5bc908072aaada194a794db9f6d7d5cfd19661e5a",
                "sha256:12adf310e4aafddc58afdb04d686795f33f4d7a6fa67a7a9d4ce7d6ae24d949f",
                "sha256:1431986dac3923c5945271f169f59c45b8802a114c8f548d611f2015133df77a",
                "sha256:1ef221513e6f68b69ee9e159506d583d31aa3567e0ae84eaad9d6ec1107dddaa",
                "sha256:20c8ac5386253717e5ccc827caad43ed66fea0efe255727b1053a8154d952398",
                "sha256:2198ea6fc548de52adc826f62cb18554caedfb1d26548c1b7c88d8f7faa8f6ba",
                "sha256:255758a1e3b61db372ec2736c8e2a1fdfaf563977eedbdf131de003ca5779b7d",
                "sha256:265de0fa6778d07de30bcf4d9dc471c3dc4314a23a3c6603d356a3c9abc2dfcf",
                "sha256:33a7da4376d5977fbf0a8ed91c4dffaaa8dbf0ddbf4c8eea500a2486d8bc4d7b",
                "sha256:42eafe6778551cf006a7c43153af1211c3aaab658d4d66fa5fcc021613d02518",
                "sha256:4433b90fae13f86fafff0b326453dd42fc9a639a0d9e4eec4d366436d1a41b6d",
                "sha256:4a5375e28c5191ac38cca59b38edd33ef4cc914732c916f2929029b4bfb50795",
                "sha256:4a8dbc1f0fbb2ae3de73eb0bdbb914180c7abfbf258e90b311dcd4f585d44bd2",
                "sha256:59f53f1dc5b656cafb1badd0feb428c1e7bc19b867479ff72f7a9dd9b479f10e",
                "sha256:5dbec3b9095749390c09ab7c89d314727f18800060d8d24e87f01fb9cfb40b32",
                "sha256:633713d70ad6bfc49b34ead4060531658dc6dfc9b3eb7d8a716d5873377ab745",
                "sha256:6b07130585d54fe8dff3d97b93b0e20290de974dc8177c320aeaf23459219c0b",
                "sha256:6c4459b3de97b75e3bd6b7d4b7f0db13f17f504f3d13e2a7c623786289dd670e",
                "sha256:6d4817234349a80dbf03640cec6109cd90cba068330703fa65ddf56b60223a6d",
                "sha256:723e8130d4ecc8f56e9a611e73b31219595baa3bb252d539206f7bbbab6ffc1f",
                "sha256:784f53ebc9f3fd0e2a3f6a78b2be1bd1f5575d7863e10c6e12504f240fd06660",
                "sha256:7b6be138d61e458e18d8e6ddcddd36dd96215edfe5f1168de0b1b32635839b62",
                "sha256:7ccf362abd726b0410bf8911c31fbf97f09f8f1061f8c1cf03dfc4b6372848f6",
                "sha256:83516205e254a0cb77d2d7bb3632ee019d93d9f4005de31dca0a8c3667d5bc04",
                "sha256:851cf4ff24062c6aec510a454b2584f6e998cada52d4cb58c5e233d07172e50c",
                "sha256:8f830ed581b45b82451a40faabb89c84e1a998124ee4212d440e9c6cf70083e5",
                "sha256:94e2565443291bd778421856bc975d351738963071e9b8839ca1fc08b42d4bef",
                "sha256:95203854f974e07af96358c0b261f1048d8e1083f2de9b1c565e1be4a3a48cfc",
                "sha256:97117225cdd992a9c2a5515db1f66b59db634f59d0679ca1fa3fe8da32749cae",
                "sha256:98e8a10b7a314f454d9eff4216a9a94d143a7ee65018dd12442e898ee2310578",
                "sha256:a1170fa54185845505fbfa672f1c1ab175446c887cce8212c44149581cf2d466",
                "sha256:a6b7d95969b8845250586f269e81e5dfdd8ff828ddeb8567a4a2eaa7313460c4",
                "sha256:a8fb6cf131ac4070c9c5a3e21de0f7dc5a0fbe8bc77c9456ced896c12fcdad91",
                "sha256:af4fffaffc4067232253715065e30c5a7ec6faac36f8fc8d6f64263b15f74db0",
                "sha256:b4a5be1748d538a710f87542f22c2cad22f80545a847ad91ce45e77417293eb4",
                "sha256:b5604380f3415ba69de87a289a2b56687faa4fe04dbee0754bfcae433489316b",
                "sha256:b9023e237f4c02ff739581ef35969c3739445fb059b060ca51771e69101efffe",
                "sha256:bc8ef5e043a2af066fa8cbfc6e708d58017024dc4345a1f9757b329a249f041b",
                "sha256:c4ed2820d919351f4167e52425e096af41bfabacb1857186c1ea32ff9983ed75",
                "sha256:cca4435eebea7962a52bdb216dec27215d0df64cf27fc1dd538415f5d2b9da6b",
                "sha256:d900bb429fdfd7f511f868cedd03a6bbb142f3f9118c09b99ef8dc9bf9643c3c",
                "sha256:d9ecf0829c6a62b9b573c7bb6d4dcd6ba8b6f80be9ba4fc7ed50bf4ac9aecd72",
                "sha256:dbdb91cd8c048c2b09eb17713b0c12a54fbd587d79adcebad543bc0cd9a3410b",
                "sha256:de3001a203182842a4630e7b8d1a2c7c07ec1b45d3084a83d5d227a3806f530f",
                "sha256:e07f4a4a9b41583d6eabec04f8b68076ab3cd44c20bd29332c6572dda36f372e",
                "sha256:ef8674b0ee8cc11e2d574e3e2998aea5df5ab242e012286824ea3c6970580e53",
                "sha256:f4f05d88d9a80ad3cac6244d36dd89a3c00abc16371769f1340101d3cb899fc3",
                "sha256:f642e90754ee3e06b0e7e51bce3379590e76b7f76b708e1a71ff043f87025c84",
                "sha256:fc2af30ed0d5ae0b1abdb4ebdce598eafd5b35397d4d75deb341a614d333d987"
            ],
            "markers": "python_version >= '3.7'",
            "version": "==6.5.0"
>>>>>>> 14d26d69
        },
        "distlib": {
            "hashes": [
                "sha256:14bad2d9b04d3a36127ac97f30b12a19268f211063d8f8ee4f47108896e11b46",
                "sha256:f35c4b692542ca110de7ef0bea44d73981caeb34ca0b9b6b2e6d7790dda8f80e"
            ],
            "version": "==0.3.6"
        },
        "filelock": {
            "hashes": [
                "sha256:55447caa666f2198c5b6b13a26d2084d26fa5b115c00d065664b2124680c4edc",
                "sha256:617eb4e5eedc82fc5f47b6d61e4d11cb837c56cb4544e39081099fa17ad109d4"
            ],
            "markers": "python_version >= '3.7'",
            "version": "==3.8.0"
        },
        "identify": {
            "hashes": [
                "sha256:322a5699daecf7c6fd60e68852f36f2ecbb6a36ff6e6e973e0d2bb6fca203ee6",
                "sha256:ef78c0d96098a3b5fe7720be4a97e73f439af7cf088ebf47b620aeaa10fadf97"
            ],
            "markers": "python_version >= '3.7'",
            "version": "==2.5.5"
        },
        "iniconfig": {
            "hashes": [
                "sha256:011e24c64b7f47f6ebd835bb12a743f2fbe9a26d4cecaa7f53bc4f35ee9da8b3",
                "sha256:bc3af051d7d14b2ee5ef9969666def0cd1a000e121eaea580d4a313df4b37f32"
            ],
            "version": "==1.1.1"
        },
        "mongomock": {
            "hashes": [
                "sha256:08a24938a05c80c69b6b8b19a09888d38d8c6e7328547f94d46cadb7f47209f2",
                "sha256:f06cd62afb8ae3ef63ba31349abd220a657ef0dd4f0243a29587c5213f931b7d"
            ],
            "index": "pypi",
            "version": "==4.1.2"
        },
        "nodeenv": {
            "hashes": [
                "sha256:27083a7b96a25f2f5e1d8cb4b6317ee8aeda3bdd121394e5ac54e498028a042e",
                "sha256:e0e7f7dfb85fc5394c6fe1e8fa98131a2473e04311a45afb6508f7cf1836fa2b"
            ],
            "markers": "python_version >= '2.7' and python_version not in '3.0, 3.1, 3.2, 3.3, 3.4, 3.5, 3.6'",
            "version": "==1.7.0"
        },
        "packaging": {
            "hashes": [
                "sha256:dd47c42927d89ab911e606518907cc2d3a1f38bbd026385970643f9c5b8ecfeb",
                "sha256:ef103e05f519cdc783ae24ea4e2e0f508a9c99b2d4969652eed6a2e1ea5bd522"
            ],
            "markers": "python_version >= '3.6'",
            "version": "==21.3"
        },
        "platformdirs": {
            "hashes": [
                "sha256:027d8e83a2d7de06bbac4e5ef7e023c02b863d7ea5d079477e722bb41ab25788",
                "sha256:58c8abb07dcb441e6ee4b11d8df0ac856038f944ab98b7be6b27b2a3c7feef19"
            ],
            "markers": "python_version >= '3.7'",
            "version": "==2.5.2"
        },
        "pluggy": {
            "hashes": [
                "sha256:4224373bacce55f955a878bf9cfa763c1e360858e330072059e10bad68531159",
                "sha256:74134bbf457f031a36d68416e1509f34bd5ccc019f0bcc952c7b909d06b37bd3"
            ],
            "markers": "python_version >= '3.6'",
            "version": "==1.0.0"
        },
        "pre-commit": {
            "hashes": [
                "sha256:51a5ba7c480ae8072ecdb6933df22d2f812dc897d5fe848778116129a681aac7",
                "sha256:a978dac7bc9ec0bcee55c18a277d553b0f419d259dadb4b9418ff2d00eb43959"
            ],
            "index": "pypi",
            "version": "==2.20.0"
        },
        "py": {
            "hashes": [
                "sha256:51c75c4126074b472f746a24399ad32f6053d1b34b68d2fa41e558e6f4a98719",
                "sha256:607c53218732647dff4acdfcd50cb62615cedf612e72d1724fb1a0cc6405b378"
            ],
            "markers": "python_version >= '2.7' and python_version not in '3.0, 3.1, 3.2, 3.3, 3.4'",
            "version": "==1.11.0"
        },
        "pyparsing": {
            "hashes": [
                "sha256:2b020ecf7d21b687f219b71ecad3631f644a47f01403fa1d1036b0c6416d70fb",
                "sha256:5026bae9a10eeaefb61dab2f09052b9f4307d44aee4eda64b309723d8d206bbc"
            ],
            "markers": "python_full_version >= '3.6.8'",
            "version": "==3.0.9"
        },
        "pytest": {
            "hashes": [
                "sha256:1377bda3466d70b55e3f5cecfa55bb7cfcf219c7964629b967c37cf0bda818b7",
                "sha256:4f365fec2dff9c1162f834d9f18af1ba13062db0c708bf7b946f8a5c76180c39"
            ],
            "index": "pypi",
            "version": "==7.1.3"
        },
        "pytest-cov": {
            "hashes": [
                "sha256:2feb1b751d66a8bd934e5edfa2e961d11309dc37b73b0eabe73b5945fee20f6b",
                "sha256:996b79efde6433cdbd0088872dbc5fb3ed7fe1578b68cdbba634f14bb8dd0470"
            ],
            "index": "pypi",
            "version": "==4.0.0"
        },
        "pytest-dependency": {
            "hashes": [
                "sha256:c2a892906192663f85030a6ab91304e508e546cddfe557d692d61ec57a1d946b"
            ],
            "index": "pypi",
            "version": "==0.5.1"
        },
        "pyyaml": {
            "hashes": [
                "sha256:01b45c0191e6d66c470b6cf1b9531a771a83c1c4208272ead47a3ae4f2f603bf",
                "sha256:0283c35a6a9fbf047493e3a0ce8d79ef5030852c51e9d911a27badfde0605293",
                "sha256:055d937d65826939cb044fc8c9b08889e8c743fdc6a32b33e2390f66013e449b",
                "sha256:07751360502caac1c067a8132d150cf3d61339af5691fe9e87803040dbc5db57",
                "sha256:0b4624f379dab24d3725ffde76559cff63d9ec94e1736b556dacdfebe5ab6d4b",
                "sha256:0ce82d761c532fe4ec3f87fc45688bdd3a4c1dc5e0b4a19814b9009a29baefd4",
                "sha256:1e4747bc279b4f613a09eb64bba2ba602d8a6664c6ce6396a4d0cd413a50ce07",
                "sha256:213c60cd50106436cc818accf5baa1aba61c0189ff610f64f4a3e8c6726218ba",
                "sha256:231710d57adfd809ef5d34183b8ed1eeae3f76459c18fb4a0b373ad56bedcdd9",
                "sha256:277a0ef2981ca40581a47093e9e2d13b3f1fbbeffae064c1d21bfceba2030287",
                "sha256:2cd5df3de48857ed0544b34e2d40e9fac445930039f3cfe4bcc592a1f836d513",
                "sha256:40527857252b61eacd1d9af500c3337ba8deb8fc298940291486c465c8b46ec0",
                "sha256:432557aa2c09802be39460360ddffd48156e30721f5e8d917f01d31694216782",
                "sha256:473f9edb243cb1935ab5a084eb238d842fb8f404ed2193a915d1784b5a6b5fc0",
                "sha256:48c346915c114f5fdb3ead70312bd042a953a8ce5c7106d5bfb1a5254e47da92",
                "sha256:50602afada6d6cbfad699b0c7bb50d5ccffa7e46a3d738092afddc1f9758427f",
                "sha256:68fb519c14306fec9720a2a5b45bc9f0c8d1b9c72adf45c37baedfcd949c35a2",
                "sha256:77f396e6ef4c73fdc33a9157446466f1cff553d979bd00ecb64385760c6babdc",
                "sha256:81957921f441d50af23654aa6c5e5eaf9b06aba7f0a19c18a538dc7ef291c5a1",
                "sha256:819b3830a1543db06c4d4b865e70ded25be52a2e0631ccd2f6a47a2822f2fd7c",
                "sha256:897b80890765f037df3403d22bab41627ca8811ae55e9a722fd0392850ec4d86",
                "sha256:98c4d36e99714e55cfbaaee6dd5badbc9a1ec339ebfc3b1f52e293aee6bb71a4",
                "sha256:9df7ed3b3d2e0ecfe09e14741b857df43adb5a3ddadc919a2d94fbdf78fea53c",
                "sha256:9fa600030013c4de8165339db93d182b9431076eb98eb40ee068700c9c813e34",
                "sha256:a80a78046a72361de73f8f395f1f1e49f956c6be882eed58505a15f3e430962b",
                "sha256:afa17f5bc4d1b10afd4466fd3a44dc0e245382deca5b3c353d8b757f9e3ecb8d",
                "sha256:b3d267842bf12586ba6c734f89d1f5b871df0273157918b0ccefa29deb05c21c",
                "sha256:b5b9eccad747aabaaffbc6064800670f0c297e52c12754eb1d976c57e4f74dcb",
                "sha256:bfaef573a63ba8923503d27530362590ff4f576c626d86a9fed95822a8255fd7",
                "sha256:c5687b8d43cf58545ade1fe3e055f70eac7a5a1a0bf42824308d868289a95737",
                "sha256:cba8c411ef271aa037d7357a2bc8f9ee8b58b9965831d9e51baf703280dc73d3",
                "sha256:d15a181d1ecd0d4270dc32edb46f7cb7733c7c508857278d3d378d14d606db2d",
                "sha256:d4b0ba9512519522b118090257be113b9468d804b19d63c71dbcf4a48fa32358",
                "sha256:d4db7c7aef085872ef65a8fd7d6d09a14ae91f691dec3e87ee5ee0539d516f53",
                "sha256:d4eccecf9adf6fbcc6861a38015c2a64f38b9d94838ac1810a9023a0609e1b78",
                "sha256:d67d839ede4ed1b28a4e8909735fc992a923cdb84e618544973d7dfc71540803",
                "sha256:daf496c58a8c52083df09b80c860005194014c3698698d1a57cbcfa182142a3a",
                "sha256:dbad0e9d368bb989f4515da330b88a057617d16b6a8245084f1b05400f24609f",
                "sha256:e61ceaab6f49fb8bdfaa0f92c4b57bcfbea54c09277b1b4f7ac376bfb7a7c174",
                "sha256:f84fbc98b019fef2ee9a1cb3ce93e3187a6df0b2538a651bfb890254ba9f90b5"
            ],
            "markers": "python_version >= '3.6'",
            "version": "==6.0"
        },
        "sentinels": {
            "hashes": [
                "sha256:7be0704d7fe1925e397e92d18669ace2f619c92b5d4eb21a89f31e026f9ff4b1"
            ],
            "version": "==1.0.0"
        },
        "setuptools": {
            "hashes": [
<<<<<<< HEAD
                "sha256:2e24e0bec025f035a2e72cdd1961119f557d78ad331bb00ff82efb2ab8da8e82",
                "sha256:7732871f4f7fa58fb6bdcaeadb0161b2bd046c85905dbaa066bdcbcc81953b57"
            ],
            "markers": "python_version >= '3.7'",
            "version": "==65.3.0"
=======
                "sha256:1b6bdc6161661409c5f21508763dc63ab20a9ac2f8ba20029aaaa7fdb9118012",
                "sha256:3050e338e5871e70c72983072fe34f6032ae1cdeeeb67338199c2f74e083a80e"
            ],
            "markers": "python_version >= '3.7'",
            "version": "==65.4.1"
>>>>>>> 14d26d69
        },
        "toml": {
            "hashes": [
                "sha256:806143ae5bfb6a3c6e736a764057db0e6a0e05e338b5630894a5f779cabb4f9b",
                "sha256:b3bda1d108d5dd99f4a20d24d9c348e91c4db7ab1b749200bded2f839ccbe68f"
            ],
            "markers": "python_version >= '2.6' and python_version not in '3.0, 3.1, 3.2, 3.3'",
            "version": "==0.10.2"
        },
        "tomli": {
            "hashes": [
                "sha256:939de3e7a6161af0c887ef91b7d41a53e7c5a1ca976325f429cb46ea9bc30ecc",
                "sha256:de526c12914f0c550d15924c62d72abc48d6fe7364aa87328337a31007fe8a4f"
            ],
            "markers": "python_version >= '3.7'",
            "version": "==2.0.1"
        },
        "virtualenv": {
            "hashes": [
                "sha256:227ea1b9994fdc5ea31977ba3383ef296d7472ea85be9d6732e42a91c04e80da",
                "sha256:d07dfc5df5e4e0dbc92862350ad87a36ed505b978f6c39609dc489eadd5b0d27"
            ],
            "markers": "python_version >= '3.6'",
            "version": "==20.16.5"
        }
    }
}<|MERGE_RESOLUTION|>--- conflicted
+++ resolved
@@ -149,19 +149,11 @@
         },
         "fonttools": {
             "hashes": [
-<<<<<<< HEAD
-                "sha256:a5bc5f5d48faa4085310b8ebd4c5d33bf27c6636c5f10a7de792510af2745a81",
-                "sha256:f32ef6ec966cf0e7d2aa88601fed2e3a8f2851c26b5db2c80ccc8f82bee4eedc"
-            ],
-            "markers": "python_version >= '3.7'",
-            "version": "==4.37.3"
-=======
                 "sha256:86918c150c6412798e15a0de6c3e0d061ddefddd00f97b4f7b43dfa867ad315e",
                 "sha256:afae1b39555f9c3f0ad1f0f1daf678e5ad157e38c8842ecb567951bf1a9b9fd7"
             ],
             "markers": "python_version >= '3.7'",
             "version": "==4.37.4"
->>>>>>> 14d26d69
         },
         "galvani": {
             "hashes": [
@@ -358,7 +350,6 @@
             "editable": true,
             "git": "https://github.com/the-grey-group/navani.git",
             "ref": "35228411490292435c86d422b57956c0fa9970d6"
-<<<<<<< HEAD
         },
         "nmrglue": {
             "hashes": [
@@ -367,8 +358,6 @@
             ],
             "index": "pypi",
             "version": "==0.9"
-=======
->>>>>>> 14d26d69
         },
         "numpy": {
             "hashes": [
@@ -650,17 +639,10 @@
         },
         "pytz": {
             "hashes": [
-<<<<<<< HEAD
-                "sha256:220f481bdafa09c3955dfbdddb7b57780e9a94f5127e35456a48589b9e0c0197",
-                "sha256:cea221417204f2d1a2aa03ddae3e867921971d0d76f14d87abb4414415bbdcf5"
-            ],
-            "version": "==2022.2.1"
-=======
                 "sha256:2c0784747071402c6e99f0bafdb7da0fa22645f06554c7ae06bf6358897e9c91",
                 "sha256:48ce799d83b6f8aab2020e369b627446696619e79645419610b9facd909b3174"
             ],
             "version": "==2022.4"
->>>>>>> 14d26d69
         },
         "pyyaml": {
             "hashes": [
@@ -801,7 +783,6 @@
                 "toml"
             ],
             "hashes": [
-<<<<<<< HEAD
                 "sha256:01778769097dbd705a24e221f42be885c544bb91251747a8a3efdec6eb4788f2",
                 "sha256:08002f9251f51afdcc5e3adf5d5d66bb490ae893d9e21359b085f0e03390a820",
                 "sha256:1238b08f3576201ebf41f7c20bf59baa0d05da941b123c6656e42cdb668e9827",
@@ -855,61 +836,6 @@
             ],
             "markers": "python_version >= '3.7'",
             "version": "==6.4.4"
-=======
-                "sha256:027018943386e7b942fa832372ebc120155fd970837489896099f5cfa2890f79",
-                "sha256:11b990d520ea75e7ee8dcab5bc908072aaada194a794db9f6d7d5cfd19661e5a",
-                "sha256:12adf310e4aafddc58afdb04d686795f33f4d7a6fa67a7a9d4ce7d6ae24d949f",
-                "sha256:1431986dac3923c5945271f169f59c45b8802a114c8f548d611f2015133df77a",
-                "sha256:1ef221513e6f68b69ee9e159506d583d31aa3567e0ae84eaad9d6ec1107dddaa",
-                "sha256:20c8ac5386253717e5ccc827caad43ed66fea0efe255727b1053a8154d952398",
-                "sha256:2198ea6fc548de52adc826f62cb18554caedfb1d26548c1b7c88d8f7faa8f6ba",
-                "sha256:255758a1e3b61db372ec2736c8e2a1fdfaf563977eedbdf131de003ca5779b7d",
-                "sha256:265de0fa6778d07de30bcf4d9dc471c3dc4314a23a3c6603d356a3c9abc2dfcf",
-                "sha256:33a7da4376d5977fbf0a8ed91c4dffaaa8dbf0ddbf4c8eea500a2486d8bc4d7b",
-                "sha256:42eafe6778551cf006a7c43153af1211c3aaab658d4d66fa5fcc021613d02518",
-                "sha256:4433b90fae13f86fafff0b326453dd42fc9a639a0d9e4eec4d366436d1a41b6d",
-                "sha256:4a5375e28c5191ac38cca59b38edd33ef4cc914732c916f2929029b4bfb50795",
-                "sha256:4a8dbc1f0fbb2ae3de73eb0bdbb914180c7abfbf258e90b311dcd4f585d44bd2",
-                "sha256:59f53f1dc5b656cafb1badd0feb428c1e7bc19b867479ff72f7a9dd9b479f10e",
-                "sha256:5dbec3b9095749390c09ab7c89d314727f18800060d8d24e87f01fb9cfb40b32",
-                "sha256:633713d70ad6bfc49b34ead4060531658dc6dfc9b3eb7d8a716d5873377ab745",
-                "sha256:6b07130585d54fe8dff3d97b93b0e20290de974dc8177c320aeaf23459219c0b",
-                "sha256:6c4459b3de97b75e3bd6b7d4b7f0db13f17f504f3d13e2a7c623786289dd670e",
-                "sha256:6d4817234349a80dbf03640cec6109cd90cba068330703fa65ddf56b60223a6d",
-                "sha256:723e8130d4ecc8f56e9a611e73b31219595baa3bb252d539206f7bbbab6ffc1f",
-                "sha256:784f53ebc9f3fd0e2a3f6a78b2be1bd1f5575d7863e10c6e12504f240fd06660",
-                "sha256:7b6be138d61e458e18d8e6ddcddd36dd96215edfe5f1168de0b1b32635839b62",
-                "sha256:7ccf362abd726b0410bf8911c31fbf97f09f8f1061f8c1cf03dfc4b6372848f6",
-                "sha256:83516205e254a0cb77d2d7bb3632ee019d93d9f4005de31dca0a8c3667d5bc04",
-                "sha256:851cf4ff24062c6aec510a454b2584f6e998cada52d4cb58c5e233d07172e50c",
-                "sha256:8f830ed581b45b82451a40faabb89c84e1a998124ee4212d440e9c6cf70083e5",
-                "sha256:94e2565443291bd778421856bc975d351738963071e9b8839ca1fc08b42d4bef",
-                "sha256:95203854f974e07af96358c0b261f1048d8e1083f2de9b1c565e1be4a3a48cfc",
-                "sha256:97117225cdd992a9c2a5515db1f66b59db634f59d0679ca1fa3fe8da32749cae",
-                "sha256:98e8a10b7a314f454d9eff4216a9a94d143a7ee65018dd12442e898ee2310578",
-                "sha256:a1170fa54185845505fbfa672f1c1ab175446c887cce8212c44149581cf2d466",
-                "sha256:a6b7d95969b8845250586f269e81e5dfdd8ff828ddeb8567a4a2eaa7313460c4",
-                "sha256:a8fb6cf131ac4070c9c5a3e21de0f7dc5a0fbe8bc77c9456ced896c12fcdad91",
-                "sha256:af4fffaffc4067232253715065e30c5a7ec6faac36f8fc8d6f64263b15f74db0",
-                "sha256:b4a5be1748d538a710f87542f22c2cad22f80545a847ad91ce45e77417293eb4",
-                "sha256:b5604380f3415ba69de87a289a2b56687faa4fe04dbee0754bfcae433489316b",
-                "sha256:b9023e237f4c02ff739581ef35969c3739445fb059b060ca51771e69101efffe",
-                "sha256:bc8ef5e043a2af066fa8cbfc6e708d58017024dc4345a1f9757b329a249f041b",
-                "sha256:c4ed2820d919351f4167e52425e096af41bfabacb1857186c1ea32ff9983ed75",
-                "sha256:cca4435eebea7962a52bdb216dec27215d0df64cf27fc1dd538415f5d2b9da6b",
-                "sha256:d900bb429fdfd7f511f868cedd03a6bbb142f3f9118c09b99ef8dc9bf9643c3c",
-                "sha256:d9ecf0829c6a62b9b573c7bb6d4dcd6ba8b6f80be9ba4fc7ed50bf4ac9aecd72",
-                "sha256:dbdb91cd8c048c2b09eb17713b0c12a54fbd587d79adcebad543bc0cd9a3410b",
-                "sha256:de3001a203182842a4630e7b8d1a2c7c07ec1b45d3084a83d5d227a3806f530f",
-                "sha256:e07f4a4a9b41583d6eabec04f8b68076ab3cd44c20bd29332c6572dda36f372e",
-                "sha256:ef8674b0ee8cc11e2d574e3e2998aea5df5ab242e012286824ea3c6970580e53",
-                "sha256:f4f05d88d9a80ad3cac6244d36dd89a3c00abc16371769f1340101d3cb899fc3",
-                "sha256:f642e90754ee3e06b0e7e51bce3379590e76b7f76b708e1a71ff043f87025c84",
-                "sha256:fc2af30ed0d5ae0b1abdb4ebdce598eafd5b35397d4d75deb341a614d333d987"
-            ],
-            "markers": "python_version >= '3.7'",
-            "version": "==6.5.0"
->>>>>>> 14d26d69
         },
         "distlib": {
             "hashes": [
@@ -1082,19 +1008,11 @@
         },
         "setuptools": {
             "hashes": [
-<<<<<<< HEAD
-                "sha256:2e24e0bec025f035a2e72cdd1961119f557d78ad331bb00ff82efb2ab8da8e82",
-                "sha256:7732871f4f7fa58fb6bdcaeadb0161b2bd046c85905dbaa066bdcbcc81953b57"
-            ],
-            "markers": "python_version >= '3.7'",
-            "version": "==65.3.0"
-=======
                 "sha256:1b6bdc6161661409c5f21508763dc63ab20a9ac2f8ba20029aaaa7fdb9118012",
                 "sha256:3050e338e5871e70c72983072fe34f6032ae1cdeeeb67338199c2f74e083a80e"
             ],
             "markers": "python_version >= '3.7'",
             "version": "==65.4.1"
->>>>>>> 14d26d69
         },
         "toml": {
             "hashes": [
