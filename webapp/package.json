--- conflicted
+++ resolved
@@ -39,12 +39,7 @@
     "primevue": "^4.0.0",
     "process": "^0.11.10",
     "qrcode-vue3": "^1.6.8",
-<<<<<<< HEAD
     "serve": "^14.2.4",
-    "stream-browserify": "^3.0.0",
-=======
-    "serve": "^14.2.1",
->>>>>>> 18ee71c5
     "tinymce": "^5.10.9",
     "vue": "^3.2.4",
     "vue-qrcode-reader": "^5.5.7",
@@ -53,7 +48,6 @@
     "vuex": "^4.0.0-0"
   },
   "devDependencies": {
-<<<<<<< HEAD
     "@cypress/vite-dev-server": "^6.0.2",
     "@testing-library/cypress": "^10.0.3",
     "@types/node": "^22.10.1",
@@ -67,28 +61,5 @@
     "vite-plugin-node-polyfills": {
       "vite": "$vite"
     }
-=======
-    "@babel/core": "^7.24.8",
-    "@babel/eslint-parser": "^7.24.8",
-    "@babel/plugin-transform-export-namespace-from": "^7.24.7",
-    "@testing-library/cypress": "^10.0.0",
-    "@testing-library/vue": "^8.0.3",
-    "@vue/cli-plugin-babel": "~5.0.8",
-    "@vue/cli-plugin-e2e-cypress": "5.0.8",
-    "@vue/cli-service": "~5.0.8",
-    "@vue/compiler-sfc": "^3.2.4",
-    "@vue/eslint-config-prettier": "^8.0.0",
-    "@vue/test-utils": "^2.4.5",
-    "babel-plugin-transform-remove-console": "^6.9.4",
-    "cypress": "^13.7.0",
-    "eslint": "^8.56.0",
-    "eslint-config-prettier": "^8.10.0",
-    "eslint-plugin-cypress": "^3.3.0",
-    "eslint-plugin-prettier": "^5.1.3",
-    "eslint-plugin-vue": "^8.0.3",
-    "prettier": "^3.1.0",
-    "typescript": "~3.9.3",
-    "web-worker": "^1.2.0"
->>>>>>> 18ee71c5
   }
 }