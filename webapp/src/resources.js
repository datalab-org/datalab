// Resources for the application
import DataBlockBase from "@/components/datablocks/DataBlockBase";
import BokehBlock from "@/components/datablocks/BokehBlock";
import MediaBlock from "@/components/datablocks/MediaBlock";
import XRDBlock from "@/components/datablocks/XRDBlock";
import BubaBlock from "@/components/datablocks/BubaBlock";
import ChatBlock from "@/components/datablocks/ChatBlock";
import RamanBlock from "@/components/datablocks/RamanBlock";
import CycleBlock from "@/components/datablocks/CycleBlock";
import NMRBlock from "@/components/datablocks/NMRBlock";
import EISBlock from "@/components/datablocks/EISBlock";
import MassSpecBlock from "@/components/datablocks/MassSpecBlock";
import NMRInsituBlock from "@/components/datablocks/NMRInsituBlock";

import SampleInformation from "@/components/SampleInformation";
import StartingMaterialInformation from "@/components/StartingMaterialInformation";
import CellInformation from "@/components/CellInformation";
import CollectionInformation from "@/components/CollectionInformation";
import EquipmentInformation from "@/components/EquipmentInformation";

import SampleCreateModalAddon from "@/components/itemCreateModalAddons/SampleCreateModalAddon";
import CellCreateModalAddon from "@/components/itemCreateModalAddons/CellCreateModalAddon";

// Look for values set in .env file. Use defaults if `null` is not explicitly handled elsewhere in the code.
export const API_URL =
  process.env.VUE_APP_API_URL != null ? process.env.VUE_APP_API_URL : "http://localhost:5001";
export const API_TOKEN = process.env.VUE_APP_API_TOKEN;

export const QR_CODE_RESOLVER_URL = process.env.VUE_APP_QR_CODE_RESOLVER_URL;

export const FEDERATION_QR_CODE_RESOLVER_URL = "https://purl.datalab-org.io";

export const LOGO_URL = process.env.VUE_APP_LOGO_URL;
export const HOMEPAGE_URL = process.env.VUE_APP_HOMEPAGE_URL;
export const APP_VERSION = process.env.VUE_APP_GIT_VERSION;

export const GRAVATAR_STYLE = "identicon";

// determine whether inventory should be readonly (except blocks). Note: environment
// variables can only be strings, not bools.
const editable_inventory = process.env.VUE_APP_EDITABLE_INVENTORY || "false";
export const EDITABLE_INVENTORY = editable_inventory.toLowerCase() == "true";

const automatically_generate_id_default =
  process.env.VUE_APP_AUTOMATICALLY_GENERATE_ID_DEFAULT || "false";
export const AUTOMATICALLY_GENERATE_ID_DEFAULT =
  automatically_generate_id_default.toLowerCase() == "true";

// Eventually this should be pulled from the schema
export const DATETIME_FIELDS = new Set(["date"]);

export const UPPY_MAX_TOTAL_FILE_SIZE =
  Number(process.env.VUE_APP_UPPY_MAX_TOTAL_FILE_SIZE) != null
    ? process.env.VUE_APP_UPPY_MAX_TOTAL_FILE_SIZE
    : 102400000000;
export const UPPY_MAX_NUMBER_OF_FILES =
  Number(process.env.VUE_APP_UPPY_MAX_NUMBER_OF_FILES) != null
    ? process.env.VUE_APP_UPPY_MAX_NUMBER_OF_FILES
    : 10000;

export const debounceTime = 250; // time after user stops typing before request is sent

export const blockTypes = {
  comment: { description: "Comment", component: DataBlockBase, name: "Comment" },
  media: { description: "Media", component: MediaBlock, name: "Media" },
  tabular: { description: "Tabular Data", component: BokehBlock, name: "Tabular data" },
  xrd: { description: "Powder XRD", component: XRDBlock, name: "Powder XRD" },
  raman: { description: "Raman", component: RamanBlock, name: "Raman" },
  buba: { description: "Buba", component: BubaBlock, name: "Buba" },
  cycle: { description: "Electrochemistry", component: CycleBlock, name: "Electrochemistry" },
  eis: { description: "Electrochemical Impedance Spectroscopy", component: EISBlock, name: "EIS" },
  nmr: { description: "Nuclear Magnetic Resonance Spectroscopy", component: NMRBlock, name: "NMR" },
  ms: { description: "Mass Spectrometry", component: MassSpecBlock, name: "Mass Spectrometry" },
  chat: { description: "Virtual assistant", component: ChatBlock, name: "Virtual Assistant" },
  ftir: { description: "FTIR", component: BokehBlock, name: "FTIR" },
  "insitu-nmr": { description: "NMR insitu", component: NMRInsituBlock, name: "NMR insitu" },
};

export const itemTypes = {
  samples: {
    itemInformationComponent: SampleInformation,
    itemCreateModalAddon: SampleCreateModalAddon,
    navbarColor: "#0b6093",
    navbarName: "Sample",
    lightColor: "#d0ebfb",
    labelColor: "#0b6093",
    isCreateable: true,
    display: "sample",
  },
  starting_materials: {
    itemInformationComponent: StartingMaterialInformation,
    navbarColor: "#349579",
    navbarName: "Starting Material",
    lightColor: "#d9f2eb",
    labelColor: "#298651",
    isCreateable: true,
    display: "starting material",
  },
  cells: {
    itemInformationComponent: CellInformation,
    itemCreateModalAddon: CellCreateModalAddon,
    navbarColor: "#946807",
    navbarName: "Cell",
    lightColor: "#D1C28F",
    labelColor: "#946807",
    isCreateable: true,
    display: "cell",
  },
  collections: {
    itemInformationComponent: CollectionInformation,
    navbarColor: "#563D7c",
    navbarName: "Collection",
    lightColor: "#cbd6f7",
    labelColor: "#563D7c",
    display: "collection",
  },
  users: {
    navbarColor: "mediumseagreen",
    navbarName: "User",
    lightColor: "mediumseagreen",
    labelColor: "mediumseagreen",
    isCreateable: false,
    display: "user",
  },
  equipment: {
    itemInformationComponent: EquipmentInformation,
    navbarColor: "#c77c02",
    navbarName: "Equipment",
    lightColor: "#f7d6a1",
    labelColor: "#c77c02",
    display: "equipment",
  },
};

export const SAMPLE_TABLE_TYPES = ["samples", "cells"];
export const INVENTORY_TABLE_TYPES = ["starting_materials"];
export const EQUIPMENT_TABLE_TYPES = ["equipment"];

export const cellFormats = {
  coin: "coin",
  pouch: "pouch",
  in_situ_xrd: "in situ (XRD)",
  in_situ_nmr: "in situ (NMR)",
  in_situ_squid: "in situ (SQUID)",
  in_situ_optical: "in situ (optical)",
  swagelok: "swagelok",
  cylindrical: "cylindrical",
  other: "other",
};

export const HazardPictograms = {
  GHS01: {
<<<<<<< HEAD
=======
    code: "GHS01",
>>>>>>> ccd933c6
    label: "Explosives",
    pictogram: "https://pubchem.ncbi.nlm.nih.gov/images/ghs/GHS01.svg",
  },
  GHS02: {
<<<<<<< HEAD
=======
    code: "GHS02",
>>>>>>> ccd933c6
    label: "Flammables",
    pictogram: "https://pubchem.ncbi.nlm.nih.gov/images/ghs/GHS02.svg",
  },
  GHS03: {
<<<<<<< HEAD
=======
    code: "GHS03",
>>>>>>> ccd933c6
    label: "Oxidizers",
    pictogram: "https://pubchem.ncbi.nlm.nih.gov/images/ghs/GHS03.svg",
  },
  GHS04: {
<<<<<<< HEAD
=======
    code: "GHS04",
>>>>>>> ccd933c6
    label: "Compressed Gases",
    pictogram: "https://pubchem.ncbi.nlm.nih.gov/images/ghs/GHS04.svg",
  },
  GHS05: {
<<<<<<< HEAD
=======
    code: "GHS05",
>>>>>>> ccd933c6
    label: "Corrosives",
    pictogram: "https://pubchem.ncbi.nlm.nih.gov/images/ghs/GHS05.svg",
  },
  GHS06: {
<<<<<<< HEAD
=======
    code: "GHS06",
>>>>>>> ccd933c6
    label: "Acute Toxicity",
    pictogram: "https://pubchem.ncbi.nlm.nih.gov/images/ghs/GHS06.svg",
  },
  GHS07: {
<<<<<<< HEAD
=======
    code: "GHS07",
>>>>>>> ccd933c6
    label: "Irritant",
    pictogram: "https://pubchem.ncbi.nlm.nih.gov/images/ghs/GHS07.svg",
  },
  GHS08: {
<<<<<<< HEAD
=======
    code: "GHS08",
>>>>>>> ccd933c6
    label: "Health Hazard",
    pictogram: "https://pubchem.ncbi.nlm.nih.gov/images/ghs/GHS08.svg",
  },
  GHS09: {
<<<<<<< HEAD
=======
    code: "GHS09",
>>>>>>> ccd933c6
    label: "Environment",
    pictogram: "https://pubchem.ncbi.nlm.nih.gov/images/ghs/GHS09.svg",
  },
};

<<<<<<< HEAD
export function getPictogramsFromHazardInformation(hazardInformation) {
  const hazardCodeRegex = /H\d{3}/g;
  const hCodes = hazardInformation.match(hazardCodeRegex) || [];
=======
export function getHCodesFromHazardStatement(hazardStatement) {
  const hazardCodeRegex = /H\d{3}/g;
  return hazardStatement.match(hazardCodeRegex) || [];
}

export function getPictogramsFromHazardInformation(hazardInformation) {
  const hCodes = getHCodesFromHazardStatement(hazardInformation);
>>>>>>> ccd933c6

  let pictograms = new Set([]);
  hCodes.forEach((code) => {
    const numericCode = Number(code.replace("H", ""));
    pictograms = pictograms.union(getPictogramsFromHazardCode(numericCode));
  });

  return pictograms;
}

export function getPictogramsFromHazardCode(code) {
  let pictograms = new Set([]);
  if (
    (code >= 200 && code <= 204) ||
    (code >= 209 && code <= 211) ||
    (code >= 240 && code <= 241)
  ) {
    pictograms.add(HazardPictograms.GHS01);
  }

  if (
    (code >= 205 && code <= 208) ||
    (code >= 220 && code <= 226) ||
    (code >= 228 && code <= 232) ||
    (code >= 241 && code <= 242) ||
    (code >= 250 && code <= 252) ||
    (code >= 260 && code <= 261) ||
    (code >= 282 && code <= 283)
  ) {
<<<<<<< HEAD
    pictograms.add([HazardPictograms.GHS02]);
=======
    pictograms.add(HazardPictograms.GHS02);
>>>>>>> ccd933c6
  }

  if (code >= 270 && code <= 272) {
    pictograms.add(HazardPictograms.GHS03);
  }
  if (code >= 280 && code <= 284) {
    pictograms.add(HazardPictograms.GHS04);
  }
  if (code === 290 || code === 314 || code === 318) {
    pictograms.add(HazardPictograms.GHS05);
  }
  if (
    (code >= 300 && code <= 301) ||
    (code >= 310 && code <= 311) ||
    (code >= 330 && code <= 331)
  ) {
    pictograms.add(HazardPictograms.GHS06);
  }
  if (
    code === 204 ||
    code === 302 ||
    code === 312 ||
    code === 315 ||
    code === 317 ||
    code === 319 ||
    code === 332 ||
    (code >= 335 && code <= 336) ||
    code === 420
  ) {
    pictograms.add(HazardPictograms.GHS07);
  }
  if (
    (code >= 304 && code <= 305) ||
    (code >= 2 && code <= 2) ||
    code === 334 ||
    (code >= 340 && code <= 341) ||
    (code >= 350 && code <= 351) ||
    (code >= 360 && code <= 361) ||
    (code >= 370 && code <= 373)
  ) {
    pictograms.add(HazardPictograms.GHS08);
  }
  if (code === 400 || (code >= 410 && code <= 411)) {
    pictograms.add(HazardPictograms.GHS09);
  }
  return pictograms;
}<|MERGE_RESOLUTION|>--- conflicted
+++ resolved
@@ -150,84 +150,52 @@
 
 export const HazardPictograms = {
   GHS01: {
-<<<<<<< HEAD
-=======
     code: "GHS01",
->>>>>>> ccd933c6
     label: "Explosives",
     pictogram: "https://pubchem.ncbi.nlm.nih.gov/images/ghs/GHS01.svg",
   },
   GHS02: {
-<<<<<<< HEAD
-=======
     code: "GHS02",
->>>>>>> ccd933c6
     label: "Flammables",
     pictogram: "https://pubchem.ncbi.nlm.nih.gov/images/ghs/GHS02.svg",
   },
   GHS03: {
-<<<<<<< HEAD
-=======
     code: "GHS03",
->>>>>>> ccd933c6
     label: "Oxidizers",
     pictogram: "https://pubchem.ncbi.nlm.nih.gov/images/ghs/GHS03.svg",
   },
   GHS04: {
-<<<<<<< HEAD
-=======
     code: "GHS04",
->>>>>>> ccd933c6
     label: "Compressed Gases",
     pictogram: "https://pubchem.ncbi.nlm.nih.gov/images/ghs/GHS04.svg",
   },
   GHS05: {
-<<<<<<< HEAD
-=======
     code: "GHS05",
->>>>>>> ccd933c6
     label: "Corrosives",
     pictogram: "https://pubchem.ncbi.nlm.nih.gov/images/ghs/GHS05.svg",
   },
   GHS06: {
-<<<<<<< HEAD
-=======
     code: "GHS06",
->>>>>>> ccd933c6
     label: "Acute Toxicity",
     pictogram: "https://pubchem.ncbi.nlm.nih.gov/images/ghs/GHS06.svg",
   },
   GHS07: {
-<<<<<<< HEAD
-=======
     code: "GHS07",
->>>>>>> ccd933c6
     label: "Irritant",
     pictogram: "https://pubchem.ncbi.nlm.nih.gov/images/ghs/GHS07.svg",
   },
   GHS08: {
-<<<<<<< HEAD
-=======
     code: "GHS08",
->>>>>>> ccd933c6
     label: "Health Hazard",
     pictogram: "https://pubchem.ncbi.nlm.nih.gov/images/ghs/GHS08.svg",
   },
   GHS09: {
-<<<<<<< HEAD
-=======
     code: "GHS09",
->>>>>>> ccd933c6
     label: "Environment",
     pictogram: "https://pubchem.ncbi.nlm.nih.gov/images/ghs/GHS09.svg",
   },
 };
 
-<<<<<<< HEAD
-export function getPictogramsFromHazardInformation(hazardInformation) {
-  const hazardCodeRegex = /H\d{3}/g;
-  const hCodes = hazardInformation.match(hazardCodeRegex) || [];
-=======
 export function getHCodesFromHazardStatement(hazardStatement) {
   const hazardCodeRegex = /H\d{3}/g;
   return hazardStatement.match(hazardCodeRegex) || [];
@@ -235,7 +203,6 @@
 
 export function getPictogramsFromHazardInformation(hazardInformation) {
   const hCodes = getHCodesFromHazardStatement(hazardInformation);
->>>>>>> ccd933c6
 
   let pictograms = new Set([]);
   hCodes.forEach((code) => {
@@ -265,11 +232,7 @@
     (code >= 260 && code <= 261) ||
     (code >= 282 && code <= 283)
   ) {
-<<<<<<< HEAD
-    pictograms.add([HazardPictograms.GHS02]);
-=======
     pictograms.add(HazardPictograms.GHS02);
->>>>>>> ccd933c6
   }
 
   if (code >= 270 && code <= 272) {
