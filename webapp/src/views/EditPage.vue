--- conflicted
+++ resolved
@@ -139,12 +139,7 @@
     LoginDetails,
     FileSelectModal,
     FormattedItemName,
-<<<<<<< HEAD
-    StyledBlockHelp,
-    ExportDropdown,
-=======
     BlockTooltip,
->>>>>>> f548893f
   },
   async beforeRouteLeave(to, from, next) {
     // give warning before leaving the page by the vue router (which would not trigger "beforeunload")
