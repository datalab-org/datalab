--- conflicted
+++ resolved
@@ -162,12 +162,7 @@
     },
     createItemData(state, payload) {
       // payload should have the following fields:
-<<<<<<< HEAD
       // refcode, item_id, item_data
-      // Object.assign(state.all_sample_data[payload.item_data], payload.item_data)
-=======
-      // refcode, item_id, item_data, child_items, parent_items
->>>>>>> 3fda4250
       state.all_item_data[payload.item_id] = payload.item_data;
       state.saved_status_items[payload.item_id] = true;
       state.refcode_to_id[payload.refcode] = payload.item_id;
