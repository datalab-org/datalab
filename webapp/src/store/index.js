--- conflicted
+++ resolved
@@ -355,19 +355,18 @@
     setPage(state, { type, page }) {
       state.datatablePaginationSettings[type].page = page;
     },
-<<<<<<< HEAD
     removeItemsFromCollection(state, { collection_id, refcodes }) {
       if (state.all_collection_children[collection_id]) {
         state.all_collection_children[collection_id] = state.all_collection_children[
           collection_id
         ].filter((item) => !refcodes.includes(item.refcode));
-=======
+      }
+    },
     setBlockImplementationError(state, { block_id, hasError }) {
       if (hasError) {
         state.block_implementation_errors[block_id] = true;
       } else {
         delete state.block_implementation_errors[block_id];
->>>>>>> 2db71444
       }
     },
   },
