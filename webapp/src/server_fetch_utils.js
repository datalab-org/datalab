--- conflicted
+++ resolved
@@ -656,7 +656,6 @@
   } catch (error) {
     throw new Error(`Failed to request new API key: ${error.message}`);
   }
-<<<<<<< HEAD
 }
 
 export async function getPublicSettingsList() {
@@ -689,19 +688,4 @@
   } catch (error) {
     throw new Error(`Failed: ${error.message}`);
   }
-}
-
-// export async function addRemoteFilesToSample(file_entries, item_id) {
-//  console.log('loadSelectedRemoteFiles')
-//  return fetch_post(`${API_URL}/add-remote-files-to-sample/`, {
-//    file_entries: file_entries,
-//    item_id: item_id,
-//  }).then( function(response_json) {
-//    //handle response
-//    console.log("received remote samples!")
-//    console.log(response_json)
-//  }).catch( error => (`addRemoteFilesToSample unsuccessful. Error: ${error}`))
-// }
-=======
-}
->>>>>>> 706a983b
+}