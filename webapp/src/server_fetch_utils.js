// utility functions to deal with fetch server calls
// all code using fetch should be collected into this file

import store from "@/store/index.js";
import {
  API_URL,
  API_TOKEN,
  SAMPLE_TABLE_TYPES,
  INVENTORY_TABLE_TYPES,
  EQUIPMENT_TABLE_TYPES,
} from "@/resources.js";

import { DialogService } from "@/services/DialogService";

// ****************************************************************************
// A simple wrapper to simplify response handling for fetch calls
// ****************************************************************************
export function construct_headers(additional_headers = null) {
  let headers = {};
  if (additional_headers != null) {
    headers = additional_headers;
  }
  if (API_TOKEN != null && API_TOKEN != "") {
    headers["Authorization"] = API_TOKEN;
  }
  return headers;
}

// eslint-disable-next-line no-unused-vars
function fetch_get(url) {
  const requestOptions = {
    method: "GET",
    headers: construct_headers(),
    credentials: "include",
  };
  return fetch(url, requestOptions).then(handleResponse);
}

function fetch_post(url, body) {
  let headers = construct_headers({ "Content-Type": "application/json" });
  const requestOptions = {
    method: "POST",
    headers: headers,
    body: JSON.stringify(body),
    credentials: "include",
  };
  return fetch(url, requestOptions).then(handleResponse);
}

function fetch_patch(url, body) {
  let headers = construct_headers({ "Content-Type": "application/json" });
  const requestOptions = {
    method: "PATCH",
    headers: headers,
    body: JSON.stringify(body),
    credentials: "include",
  };
  return fetch(url, requestOptions).then(handleResponse);
}

// eslint-disable-next-line no-unused-vars
function fetch_put(url, body) {
  let headers = construct_headers({ "Content-Type": "application/json" });
  const requestOptions = {
    method: "PUT",
    headers: headers,
    body: JSON.stringify(body),
    credentials: "include",
  };
  return fetch(url, requestOptions).then(handleResponse);
}

// eslint-disable-next-line no-unused-vars
function fetch_delete(url, body) {
  let headers = construct_headers({ "Content-Type": "application/json" });
  const requestOptions = {
    method: "DELETE",
    headers: headers,
    body: JSON.stringify(body),
    credentials: "include",
  };
  return fetch(url, requestOptions).then(handleResponse);
}

function handleResponse(response) {
  return response.text().then((text) => {
    const data = text && JSON.parse(text);

    if (!response.ok) {
      const error = (data && data.message) || response.statusText;
      return Promise.reject(error);
    }

    return data;
  });
}

// ****************************************************************************
// exported functions
// ****************************************************************************

export function createNewItem(
  item_id,
  type,
  date,
  name,
  startingCollection = null,
  startingData = {},
  copyFrom = null,
  generateIDAutomatically = false,
) {
  return fetch_post(`${API_URL}/new-sample/`, {
    copy_from_item_id: copyFrom,
    generate_id_automatically: generateIDAutomatically,
    new_sample_data: {
      item_id: item_id,
      date: date,
      name: name,
      type: type,
      collections: startingCollection,
      ...startingData,
    },
  }).then(function (response_json) {
    if (SAMPLE_TABLE_TYPES.includes(response_json.sample_list_entry.type)) {
      store.commit("prependToSampleList", response_json.sample_list_entry);
      if (startingCollection && startingCollection.length > 0) {
        getSampleList();
      }
    }
    if (INVENTORY_TABLE_TYPES.includes(response_json.sample_list_entry.type)) {
      store.commit("prependToStartingMaterialList", response_json.sample_list_entry);
      if (startingCollection && startingCollection.length > 0) {
        getStartingMaterialList();
      }
    }
    if (EQUIPMENT_TABLE_TYPES.includes(response_json.sample_list_entry.type)) {
      store.commit("prependToEquipmentList", response_json.sample_list_entry);
      if (startingCollection && startingCollection.length > 0) {
        getEquipmentList();
      }
    }
    return "success";
  });
}

export function createNewSamples(
  newSampleDatas,
  copyFromItemIds = null,
  generateIDsAutomatically = false,
) {
  return fetch_post(`${API_URL}/new-samples/`, {
    copy_from_item_ids: copyFromItemIds,
    new_sample_datas: newSampleDatas,
    generate_ids_automatically: generateIDsAutomatically,
  }).then(function (response_json) {
    response_json.responses.forEach((response) => {
      if (response.status == "success") {
        store.commit("prependToSampleList", response.sample_list_entry);
      }
    });

    return response_json.responses;
  });
}

export function createNewCollection(collection_id, title = "", startingData = {}, copyFrom = null) {
  return fetch_put(`${API_URL}/collections`, {
    copy_from_collection_id: copyFrom,
    data: {
      collection_id: collection_id,
      title: title,
      type: "collections",
      ...startingData,
    },
  }).then(function (response_json) {
    store.commit("prependToCollectionList", response_json.data);
    return "success";
  });
}

export async function getStats() {
  return fetch_get(`${API_URL}/info/stats`)
    .then(function (response_json) {
      return response_json.counts;
    })
    .catch((error) => {
      throw error;
    });
}

export async function getInfo() {
  return fetch_get(`${API_URL}/info`)
    .then(function (response_json) {
      store.commit("setServerInfo", response_json.data.attributes);
      return response_json.data.attributes;
    })
    .catch((error) => {
      DialogService.error({
        title: "Unable to retrieve API",
        message: `Unable to connect to the datalab instance at ${API_URL}.`,
      });
      throw error;
    });
}

export function getSampleList() {
  return fetch_get(`${API_URL}/samples/`)
    .then(function (response_json) {
      store.commit("setSampleList", response_json.samples);
    })
    .catch((error) => {
      if (error === "UNAUTHORIZED") {
        store.commit("setSampleList", []);
      } else {
        throw error;
      }
    });
}

export function getCollectionSampleList(collection_id) {
  return fetch_get(`${API_URL}/collections/${collection_id}`)
    .then(function (response_json) {
      store.commit("setCollectionSampleList", response_json);
    })
    .catch((error) => {
      if (error === "UNAUTHORIZED") {
        store.commit("setCollectionSampleList", []);
      } else {
        throw error;
      }
    });
}

export function getCollectionList() {
  return fetch_get(`${API_URL}/collections`)
    .then(function (response_json) {
      store.commit("setCollectionList", response_json.data);
    })
    .catch((error) => {
      if (error === "UNAUTHORIZED") {
        store.commit("setCollectionList", []);
      } else {
        throw error;
      }
    });
}

export function getUsersList() {
  return fetch_get(`${API_URL}/users`)
    .then(function (response_json) {
      const users = response_json.data;
      const hasUnverified = users.some((user) => user.account_status === "unverified");
      store.commit("updateHasUnverified", hasUnverified);

      return response_json.data;
    })
    .catch((error) => {
      throw error;
    });
}

export function getStartingMaterialList() {
  return fetch_get(`${API_URL}/starting-materials/`)
    .then(function (response_json) {
      store.commit("setStartingMaterialList", response_json.items);
    })
    .catch((error) => {
      if (error === "UNAUTHORIZED") {
        store.commit("setStartingMaterialList", []);
      } else {
        throw error;
      }
    });
}

export function getEquipmentList() {
  return fetch_get(`${API_URL}/equipment/`)
    .then(function (response_json) {
      store.commit("setEquipmentList", response_json.items);
    })
    .catch((error) => {
      if (error === "UNAUTHORIZED") {
        store.commit("setEquipmentList", []);
      } else {
        throw error;
      }
    });
}

export function searchItems(query, nresults = 100, types = null) {
  // construct a url with parameters:
  var url = new URL(`${API_URL}/search-items/`);
  var params = { query: query, nresults: nresults, types: types };
  Object.keys(params).forEach((key) => url.searchParams.append(key, params[key]));
  return fetch_get(url).then(function (response_json) {
    return response_json.items;
  });
}

export function searchCollections(query, nresults = 100) {
  // construct a url with parameters:
  var url = new URL(`${API_URL}/search-collections`);
  var params = { query: query, nresults: nresults };
  Object.keys(params).forEach((key) => url.searchParams.append(key, params[key]));
  return fetch_get(url).then(function (response_json) {
    return response_json.data;
  });
}

export async function getUserInfo() {
  return fetch_get(`${API_URL}/get-current-user/`)
    .then((response_json) => {
      store.commit("setDisplayName", response_json.display_name);
      store.commit("setCurrentUserID", response_json.immutable_id);
      store.commit("setIsUnverified", response_json.account_status == "unverified" ? true : false);
      return response_json;
    })
    .catch(() => {
      // If the user is not logged in, we return null.
      return null;
    });
}

export async function requestMagicLink(email_address) {
  return fetch_post(`${API_URL}/login/magic-link`, {
    email: email_address,
    referrer: window.location.origin,
  })
    .then((response_json) => {
      return response_json;
    })
    .catch((err) => {
      DialogService.error({
        title: "Magic link request failed",
        message: `Failed to request magic link: ${err}`,
      });
      return err;
    });
}

export function searchUsers(query, nresults = 100) {
  // construct a url with parameters:
  var url = new URL(`${API_URL}/search-users/`);
  var params = { query: query, nresults: nresults };
  Object.keys(params).forEach((key) => url.searchParams.append(key, params[key]));
  return fetch_get(url).then(function (response_json) {
    return response_json.users;
  });
}

export function deleteSample(item_id) {
  return fetch_post(`${API_URL}/delete-sample/`, {
    item_id: item_id,
  })
    .then(function (response_json) {
      if (response_json.status !== "success") {
        throw new Error("Failed to delete sample: " + response_json.message);
      }
      store.commit("deleteFromSampleList", item_id);
    })
    .catch((error) => {
      DialogService.error({
        title: "Permission error",
        message:
          "Unable to delete item with ID '" +
          item_id +
          "': check that you have the appropriate permissions.",
      });
      throw error;
    });
}

export function deleteStartingMaterial(item_id) {
  return fetch_post(`${API_URL}/delete-sample/`, {
    item_id: item_id,
  })
    .then(function (response_json) {
      if (response_json.status !== "success") {
        throw new Error("Failed to delete starting material: " + response_json.message);
      }
      store.commit("deleteFromStartingMaterialList", item_id);
    })
    .catch((error) => {
      DialogService.error({
        title: "Permission error",
        message:
          "Unable to delete item with ID '" +
          item_id +
          "': check that you have the appropriate permissions.",
      });
      throw error;
    });
}

export function deleteCollection(collection_id, collection_summary) {
  return fetch_delete(`${API_URL}/collections/${collection_id}`)
    .then(function (response_json) {
      if (response_json.status !== "success") {
        throw new Error("Failed to delete collection: " + response_json.message);
      }
      store.commit("deleteFromCollectionList", collection_summary);
    })
    .catch((error) => {
      DialogService.error({
        title: "Permission error",
        message:
          "Unable to delete collection with ID '" +
          collection_id +
          "': check that you have the appropriate permissions.",
      });
      throw error;
    });
}

export function deleteEquipment(item_id) {
  return fetch_post(`${API_URL}/delete-sample/`, {
    item_id: item_id,
  })
    .then(function (response_json) {
      if (response_json.status !== "success") {
        throw new Error("Failed to delete equipment: " + response_json.message);
      }
      store.commit("deleteFromEquipmentList", item_id);
    })
    .catch((error) => {
      DialogService.error({
        title: "Permission error",
        message:
          "Unable to delete item with ID '" +
          item_id +
          "': check that you have the appropriate permissions.",
      });
      throw error;
    });
}

export function removeItemsFromCollection(collection_id, refcodes) {
  return fetch_delete(`${API_URL}/collections/${collection_id}/items`, {
    refcodes: refcodes,
  })
    .then(function (response_json) {
      store.commit("removeItemsFromCollection", {
        collection_id: collection_id,
        refcodes: refcodes,
      });

      return response_json;
    })
    .catch((error) => {
      DialogService.error({
        title: "Unable to remove item(s) from collection",
        message: "Collection delete failed for " + collection_id + ": " + error,
      });
    });
}

export async function getItemData(item_id) {
  return fetch_get(`${API_URL}/get-item-data/${item_id}`)
    .then((response_json) => {
      store.commit("createItemData", {
        item_id: item_id,
        item_data: response_json.item_data,
        child_items: response_json.child_items,
        parent_items: response_json.parent_items,
      });

      return "success";
    })
    .catch((error) => {
      DialogService.error({
        title: "Unable to retrieve item",
        message: "Error getting sample data: " + error,
      });
    });
}

export async function getItemByRefcode(refcode) {
  return fetch_get(`${API_URL}/items/${refcode}`)
    .then((response_json) => {
      store.commit("createItemData", {
        refcode: refcode,
        item_id: response_json.item_data.item_id,
        item_data: response_json.item_data,
        child_items: response_json.child_items,
        parent_items: response_json.parent_items,
      });
      return "success";
    })
    .catch((error) => {
      DialogService.error({
        title: "Unable to retrieve item",
        message: "Error getting item data: " + error,
      });
    });
}

export async function getCollectionData(collection_id) {
  return fetch_get(`${API_URL}/collections/${collection_id}`)
    .then((response_json) => {
      store.commit("setCollectionData", {
        collection_id: collection_id,
        data: response_json.data,
        child_items: response_json.child_items,
      });

      return "success";
    })
    .catch((error) => {
      DialogService.error({
        title: "Unable to retrieve collection",
        message: "Error getting collection data: " + error,
      });
    });
}

export async function updateBlockFromServer(item_id, block_id, block_data, event_data = null) {
  // Send the current block state to the API and receive an updated version
  // of the block in return, including any event data.
  //
  // - Will strip known "large data" keys, even if not formalised, e.g., bokeh_plot_data.
  //
  delete block_data.bokeh_plot_data;
  delete block_data.b64_encoded_image;
  delete block_data.computed;
  delete block_data.metadata;

  store.commit("setBlockUpdating", block_id);
  return fetch_post(`${API_URL}/update-block/`, {
    item_id: item_id,
    block_id: block_id,
    block_data: block_data,
    event_data: event_data,
  })
    .then(function (response_json) {
      store.commit("updateBlockData", {
        item_id: item_id,
        block_id: block_id,
        block_data: response_json.new_block_data,
      });
      store.commit("setBlockNotUpdating", block_id);
      store.commit("setBlockSaved", {
        block_id: block_id,
        isSaved: response_json.saved_successfully,
      });
      store.commit("setBlockError", { block_id, error: "" });
    })
    .catch((error) => {
      // The block component renders errors, so no need to make a dialog here.
      store.commit("setBlockNotUpdating", block_id);
      if (error && !error.includes("Invalid block type")) {
        // Do not set any error message for NotImplemented as this will be handled elsewhere
        store.commit("setBlockError", { block_id, error: error });
      }
    });
}

export function addABlock(item_id, block_type, index = null) {
  var block_id_promise = fetch_post(`${API_URL}/add-data-block/`, {
    item_id: item_id,
    block_type: block_type,
    index: index,
  })
    .then(function (response_json) {
      store.commit("addABlock", {
        item_id: item_id,
        new_block_obj: response_json.new_block_obj,
        new_block_insert_index: response_json.new_block_insert_index,
      });
      return response_json.new_block_obj.block_id;
    })
    .catch((error) => {
      DialogService.error({
        title: "Failed to add block",
        message: `Error adding block to item ${item_id}: ${error}`,
      });
      throw error;
    });
  return block_id_promise;
}

export function updateItemPermissions(refcode, creators) {
  return fetch_patch(`${API_URL}/items/${refcode}/permissions`, {
    creators: creators,
  }).then(function (response_json) {
    if (response_json.status === "error") {
      DialogService.error({
        title: "Permission update failed",
        message: `Failed to update permissions for item ${refcode}: ${response_json.message}`,
      });
      throw new Error(response_json.message);
    }
    return response_json;
  });
}

export function saveItem(item_id) {
  var item_data = store.state.all_item_data[item_id];

  let blocks = [];
  let keysToExclude = ["bokeh_plot_data", "computed", "metadata", "b64_encoded_image"];

  // Strip large data from blocks before saving, but make
  // sure to preserve them in the store
  if (item_data.blocks_obj) {
    for (const block_id in item_data.blocks_obj) {
      blocks.push(
        Object.fromEntries(
          Object.entries(item_data.blocks_obj[block_id]).filter(
            ([key]) => !keysToExclude.includes(key),
          ),
        ),
      );
    }
  }

  item_data.blocks = blocks;

  store.commit("setItemSaved", { item_id: item_id, isSaved: false });
  fetch_post(`${API_URL}/save-item/`, {
    item_id: item_id,
    data: item_data,
  })
    .then(function (response_json) {
      if (response_json.status === "success") {
        store.commit("updateItemData", {
          item_id: item_id,
          item_data: { last_modified: response_json.last_modified },
        });
        store.commit("setItemSaved", { item_id: item_id, isSaved: true });
        store.state.all_item_data[item_id].display_order.forEach((block_id) => {
          store.commit("setBlockSaved", { block_id: block_id, isSaved: true });
        });
      }
    })
    .catch(function (error) {
      DialogService.error({
        title: "Failed to save item",
        message: "Save unsuccessful: " + error,
      });
    });
}

export function saveCollection(collection_id) {
  var data = store.state.all_collection_data[collection_id];
  fetch_patch(`${API_URL}/collections/${collection_id}`, { data: data })
    .then(function (response_json) {
      if (response_json.status === "success") {
        store.commit("setSavedCollection", { collection_id: collection_id, isSaved: true });
      }
    })
    .catch(function (error) {
      DialogService.error({
        title: "Failed to save collection",
        message: "Save unsuccessful: " + error,
      });
    });
}

export function saveUser(user_id, user) {
  fetch_patch(`${API_URL}/users/${user_id}`, user)
    .then(function (response_json) {
      if (response_json.status === "success") {
        getUserInfo();
      } else {
        DialogService.error({
          title: "Failed to update user",
          message: "User save unsuccessful: " + response_json.detail,
        });
      }
    })
    .catch(function (error) {
      DialogService.error({
        title: "Failed to update user",
        message: `User save unsuccessful: ${error}`,
      });
    });
}

export function saveRole(user_id, role) {
  fetch_patch(`${API_URL}/roles/${user_id}`, role)
    .then(function (response_json) {
      if (response_json.status !== "success") {
        throw new Error("Failed to save role: " + response_json.detail);
      }
    })
    .catch(function (error) {
      DialogService.error({
        title: "Role save failed",
        message: `Role save unsuccessful: ${error}`,
      });
    });
}

export function deleteBlock(item_id, block_id) {
  fetch_post(`${API_URL}/delete-block/`, {
    item_id: item_id,
    block_id: block_id,
  })
    // eslint-disable-next-line no-unused-vars
    .then(function (response_json) {
      // response_json should always just be {status: "success"}, so we don't actually use it
      store.commit("removeBlockFromDisplay", {
        item_id: item_id,
        block_id: block_id,
      });
      // currently, we don't actually delete the block from the store, so it may get re-added to the db on the next save. Fix once new schemas are established
    })
    .catch((error) => {
      DialogService.error({
        title: "Block deletion failed",
        message: `Delete unsuccessful: ${error}`,
      });
    });
}

export function deleteFileFromSample(item_id, file_id) {
  fetch_post(`${API_URL}/delete-file-from-sample/`, {
    item_id: item_id,
    file_id: file_id,
  })
    .then(function () {
      store.commit("removeFileFromSample", {
        item_id: item_id,
        file_id: file_id,
      });
    })
    .catch((error) => {
      DialogService.error({
        title: "Failed to unlink file",
        message: `Delete unsuccessful: ${error}`,
      });
    });
}

export async function fetchRemoteTree(invalidate_cache) {
  var invalidate_cache_param = invalidate_cache ? "1" : "0";
  var url = new URL(
    `${API_URL}/list-remote-directories?invalidate_cache=${invalidate_cache_param}`,
  );
  store.commit("setRemoteDirectoryTreeIsLoading", true);
  return fetch_get(url)
    .then(function (response_json) {
      store.commit("setRemoteDirectoryTree", response_json);
      store.commit("setRemoteDirectoryTreeIsLoading", false);
      return response_json;
    })
    .catch((error) => {
      DialogService.error({
        title: "Remote directory retrieval failed",
        message: `Error retrieving remote directory tree from API: ${error}`,
      });
      store.commit("setRemoteDirectoryTreeIsLoading", false);
      throw error;
    });
}

export async function addRemoteFileToSample(file_entry, item_id) {
  return fetch_post(`${API_URL}/add-remote-file-to-sample/`, {
    file_entry: file_entry,
    item_id: item_id,
  })
    .then(function (response_json) {
      if (!response_json.is_update) {
        store.commit("addFileToSample", {
          item_id: item_id,
          file_id: response_json.file_id,
          file_info: response_json.file_information,
        });
      }
    })
    .catch((error) =>
      DialogService.error({
        title: "Remote File Linking Failed",
        message: `Error adding remote file to sample: ${error}`,
      }),
    );
}

export async function getItemGraph({ item_id = null, collection_id = null } = {}) {
  let url = `${API_URL}/item-graph`;
  if (item_id != null) {
    url = url + "/" + item_id;
  }
  if (collection_id != null) {
    url = url + "?collection_id=" + collection_id;
  }
  store.commit("setItemGraphIsLoading", true);
  return fetch_get(url)
    .then(function (response_json) {
      store.commit("setItemGraph", { nodes: response_json.nodes, edges: response_json.edges });
<<<<<<< HEAD
      return response_json;
    })
    .catch((error) => {
=======
      store.commit("setItemGraphIsLoading", false);
    })
    .catch((error) => {
      store.commit("setItemGraphIsLoading", false);
>>>>>>> 3ef27ff3
      DialogService.error({
        title: "Graph Retrieval Failed",
        message: `Error retrieving item graph from API: ${error}`,
      });
<<<<<<< HEAD
      throw error;
=======
>>>>>>> 3ef27ff3
    });
}

export async function requestNewAPIKey() {
  try {
    const response_json = await fetch_get(`${API_URL}/get-api-key/`);

    if (response_json.key) {
      return response_json.key;
    } else {
      DialogService.error({
        title: "API Key Request Failed",
        message: "Failed to retrieve new API key. Please try again later or report this issue.",
      });
      throw new Error(response_json.message);
    }
  } catch (error) {
    DialogService.error({
      title: "API Key Request Failed",
      message: "Failed to retrieve new API key. Please try again later or report this issue.",
    });
    throw new Error(`Failed to request new API key: ${error.message}`);
  }
}

export async function getBlocksInfos() {
  return fetch_get(`${API_URL}/info/blocks`)
    .then(function (response_json) {
      store.commit("setBlocksInfos", response_json.data);
      return response_json.data;
    })
    .catch((error) => {
      DialogService.error({
        title: "Block Info Retrieval Failed",
        message: `Error retrieving block infos from API: ${error}`,
      });
      throw error;
    });
}

export function addItemsToCollection(collection_id, refcodes) {
  return fetch_post(`${API_URL}/collections/${collection_id}`, {
    data: { refcodes },
  })
    .then(function (response_json) {
      if (response_json.status === "success") {
        return response_json;
      } else {
        throw new Error("Failed to add items to collection.");
      }
    })
    .catch(function (error) {
      DialogService.error({
        title: "Collection Update Failed",
        message: "Error adding items to collection: " + error,
      });
      throw error;
    });
}

export async function getSupportedSchemasList() {
  return fetch_get(`${API_URL}/info/types`)
    .then(function (response_json) {
      if (response_json) {
        return response_json.data;
      } else {
        throw new Error("Failed to get schemas from API.");
      }
    })
    .catch(function (error) {
      DialogService.error({
        title: "Schema Retrieval Failed",
        message: `Error retrieving schemas from API: ${error}`,
      });
      throw error;
    });
}

export async function getSchema(type) {
  return fetch_get(`${API_URL}/info/types/${type}`)
    .then(function (response_json) {
      if (response_json) {
        return response_json.data;
      } else {
        throw new Error(`Failed to get ${type} schemas from API.`);
      }
    })
    .catch(function (error) {
      DialogService.error({
        title: "Schema Retrieval Failed",
        message: `Error retrieving ${type} schema from API: ${error}`,
      });
      throw error;
    });
}

export async function startCollectionExport(collection_id) {
  return fetch_post(`${API_URL}/collections/${collection_id}/export`, {})
    .then(function (response_json) {
      return response_json;
    })
    .catch((error) => {
      DialogService.error({
        title: "Export Failed",
        message: `Failed to start collection export: ${error}`,
      });
      throw error;
    });
}

export async function getExportStatus(task_id) {
  return fetch_get(`${API_URL}/exports/${task_id}/status`)
    .then(function (response_json) {
      return response_json;
    })
    .catch((error) => {
      DialogService.error({
        title: "Export Status Check Failed",
        message: `Failed to check export status: ${error}`,
      });
      throw error;
    });
}

export function getExportDownloadUrl(task_id) {
  return `${API_URL}/exports/${task_id}/download`;
}

export async function startSampleExport(item_id, options = {}) {
  return fetch_post(`${API_URL}/samples/${item_id}/export`, options)
    .then(function (response_json) {
      return response_json;
    })
    .catch((error) => {
      DialogService.error({
        title: "Export Failed",
        message: `Failed to start sample export: ${error}`,
      });
      throw error;
    });
}<|MERGE_RESOLUTION|>--- conflicted
+++ resolved
@@ -788,24 +788,16 @@
   return fetch_get(url)
     .then(function (response_json) {
       store.commit("setItemGraph", { nodes: response_json.nodes, edges: response_json.edges });
-<<<<<<< HEAD
+      store.commit("setItemGraphIsLoading", false);
       return response_json;
     })
     .catch((error) => {
-=======
       store.commit("setItemGraphIsLoading", false);
-    })
-    .catch((error) => {
-      store.commit("setItemGraphIsLoading", false);
->>>>>>> 3ef27ff3
       DialogService.error({
         title: "Graph Retrieval Failed",
         message: `Error retrieving item graph from API: ${error}`,
       });
-<<<<<<< HEAD
-      throw error;
-=======
->>>>>>> 3ef27ff3
+      throw error;
     });
 }
 
