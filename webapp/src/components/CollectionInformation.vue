<template>
  <div class="container">
    <div class="row">
      <div class="col">
<<<<<<< HEAD
        <div id="collection-information" class="row">
          <div class="col-md-2 mb-3">
            <label id="creators" class="form-label">Creators</label>
            <div>
              <Creators :creators="CollectionCreators" :size="36" />
            </div>
          </div>
          <div class="mb-3 col">
            <label for="name" class="form-label mr">Title</label>
            <input
              id="name"
              v-model="Title"
              placeholder="Add a title"
              class="form-control"
              style="border: none"
            />
=======
        <div id="collection-information">
          <div class="form-row">
            <div class="form-group col">
              <label for="name" class="mr">Title</label>
              <input
                id="name"
                v-model="Title"
                placeholder="Add a title"
                class="form-control"
                style="border: none"
              />
            </div>
          </div>
          <div class="form-row">
            <div class="form-group col">
              <label id="creators" class="mr-2">Creators</label>
              <div>
                <Creators :creators="CollectionCreators" aria-labelledby="creators" />
              </div>
            </div>
>>>>>>> e8b7c5a7
          </div>
        </div>

        <label id="description-label" class="form-label">Description</label>
        <TinyMceInline
          v-model="CollectionDescription"
          aria-labelledby="description-label"
        ></TinyMceInline>
      </div>
      <div class="col-md-4">
        <CollectionRelationshipVisualization :collection_id="collection_id" />
      </div>
    </div>
    <DynamicDataTable
      :data="children"
      :columns="collectionTableColumns"
      :data-type="'samples'"
      :global-filter-fields="[
        'item_id',
        'name',
        'refcode',
        'chemform',
        'blocks',
        'characteristic_chemical_formula',
      ]"
      :show-buttons="false"
    />
  </div>
</template>

<script>
import { createComputedSetterForCollectionField } from "@/field_utils.js";
import { getCollectionSampleList } from "@/server_fetch_utils";
import TinyMceInline from "@/components/TinyMceInline";
import Creators from "@/components/Creators";
import CollectionRelationshipVisualization from "@/components/CollectionRelationshipVisualization";
import DynamicDataTable from "@/components/DynamicDataTable";

export default {
  components: {
    TinyMceInline,
    Creators,
    CollectionRelationshipVisualization,
    DynamicDataTable,
  },
  props: {
    collection_id: {
      type: String,
      default: null,
    },
  },
  data() {
    return {
      collectionTableColumns: [
        {
          field: "item_id",
          header: "ID",
          body: "FormattedItemName",
          filter: true,
          label: "ID",
        },
        { field: "type", header: "Type", filter: true, label: "Type" },
        { field: "name", header: "Sample name", label: "Sample Name" },
        { field: "chemform", header: "Formula", body: "ChemicalFormula", label: "Formula" },
        { field: "date", header: "Date", label: "Date" },
        { field: "creators", header: "Creators", body: "Creators", label: "Creators" },
        { field: "nblocks", header: "# of blocks", label: "Blocks" },
      ],
    };
  },
  computed: {
    CollectionID: createComputedSetterForCollectionField("collection_id"),
    CollectionDescription: createComputedSetterForCollectionField("description"),
    Title: createComputedSetterForCollectionField("title"),
    Name: createComputedSetterForCollectionField("name"),
    CollectionCreators: createComputedSetterForCollectionField("creators"),
    children() {
      return this.$store.state.all_collection_children[this.collection_id] || [];
    },
  },
  created() {
    this.getCollectionChildren();
  },
  methods: {
    getCollectionChildren() {
      getCollectionSampleList(this.collection_id)
        .then(() => {
          this.tableIsReady = true;
        })
        .catch(() => {
          this.fetchError = true;
        });
    },
  },
};
</script><|MERGE_RESOLUTION|>--- conflicted
+++ resolved
@@ -1,29 +1,11 @@
 <template>
   <div class="container">
     <div class="row">
-      <div class="col">
-<<<<<<< HEAD
-        <div id="collection-information" class="row">
-          <div class="col-md-2 mb-3">
-            <label id="creators" class="form-label">Creators</label>
-            <div>
-              <Creators :creators="CollectionCreators" :size="36" />
-            </div>
-          </div>
-          <div class="mb-3 col">
-            <label for="name" class="form-label mr">Title</label>
-            <input
-              id="name"
-              v-model="Title"
-              placeholder="Add a title"
-              class="form-control"
-              style="border: none"
-            />
-=======
+      <div class="col-md-8">
         <div id="collection-information">
-          <div class="form-row">
-            <div class="form-group col">
-              <label for="name" class="mr">Title</label>
+          <div class="row mb-3">
+            <div class="col">
+              <label for="name" class="form-label">Title</label>
               <input
                 id="name"
                 v-model="Title"
@@ -33,41 +15,46 @@
               />
             </div>
           </div>
-          <div class="form-row">
-            <div class="form-group col">
-              <label id="creators" class="mr-2">Creators</label>
+          <div class="row mb-3">
+            <div class="col">
+              <label id="creators" class="form-label">Creators</label>
               <div>
                 <Creators :creators="CollectionCreators" aria-labelledby="creators" />
               </div>
             </div>
->>>>>>> e8b7c5a7
           </div>
         </div>
 
-        <label id="description-label" class="form-label">Description</label>
-        <TinyMceInline
-          v-model="CollectionDescription"
-          aria-labelledby="description-label"
-        ></TinyMceInline>
+        <div class="mb-3">
+          <label id="description-label" class="form-label">Description</label>
+          <TinyMceInline
+            v-model="CollectionDescription"
+            aria-labelledby="description-label"
+          ></TinyMceInline>
+        </div>
       </div>
       <div class="col-md-4">
         <CollectionRelationshipVisualization :collection_id="collection_id" />
       </div>
     </div>
-    <DynamicDataTable
-      :data="children"
-      :columns="collectionTableColumns"
-      :data-type="'samples'"
-      :global-filter-fields="[
-        'item_id',
-        'name',
-        'refcode',
-        'chemform',
-        'blocks',
-        'characteristic_chemical_formula',
-      ]"
-      :show-buttons="false"
-    />
+    <div class="row">
+      <div class="col">
+        <DynamicDataTable
+          :data="children"
+          :columns="collectionTableColumns"
+          :data-type="'samples'"
+          :global-filter-fields="[
+            'item_id',
+            'name',
+            'refcode',
+            'chemform',
+            'blocks',
+            'characteristic_chemical_formula',
+          ]"
+          :show-buttons="false"
+        />
+      </div>
+    </div>
   </div>
 </template>
 
