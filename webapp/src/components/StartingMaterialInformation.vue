--- conflicted
+++ resolved
@@ -65,15 +65,7 @@
         </div>
         <div class="form-row">
           <div class="form-group col-12">
-<<<<<<< HEAD
-            <ToggleableGHSHazardInformation
-              v-model="GHS"
-              :item_id="item.item_id"
-              :type="item.type"
-            />
-=======
             <GHSHazardInformation v-model="GHS" :editable="isEditable" />
->>>>>>> ccd933c6
           </div>
         </div>
       </div>
@@ -103,11 +95,7 @@
 import FormattedRefcode from "@/components/FormattedRefcode";
 import StyledInput from "@/components/StyledInput";
 import ItemRelationshipVisualization from "@/components/ItemRelationshipVisualization";
-<<<<<<< HEAD
-import ToggleableGHSHazardInformation from "@/components/ToggleableGHSHazardInformation";
-=======
 import GHSHazardInformation from "@/components/GHSHazardInformation";
->>>>>>> ccd933c6
 
 import { EDITABLE_INVENTORY } from "@/resources.js";
 
@@ -121,11 +109,7 @@
     ToggleableCollectionFormGroup,
     TableOfContents,
     FormattedRefcode,
-<<<<<<< HEAD
-    ToggleableGHSHazardInformation,
-=======
     GHSHazardInformation,
->>>>>>> ccd933c6
   },
   props: {
     item_id: { type: String, required: true },
