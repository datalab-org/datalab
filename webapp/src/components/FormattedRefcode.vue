<template>
<<<<<<< HEAD
  <div class="d-inline-flex">
    <span v-if="enableQRCode" class="badge clickable" @click="QRCodeModalOpen = true">
      <font-awesome-icon
        icon="qrcode"
        title="Click to show QR Code for this item"
        aria-label="Click to show QR Code for this item"
      />
    </span>
    <span
      class="badge"
      :class="{ clickable: enableClick || enableModifiedClick }"
      :style="{ backgroundColor: badgeColor }"
      @click.exact="enableClick ? openEditPageInNewTab() : null"
      @click.meta.stop="enableModifiedClick ? openEditPageInNewTab() : null"
      @click.ctrl.stop="enableModifiedClick ? openEditPageInNewTab() : null"
    >
      {{ refcode }}
    </span>
  </div>
  <QRCodeModal v-model="QRCodeModalOpen" :refcode="refcode" />
=======
  <span v-if="enableQRCode" class="badge clickable" @click="QRCodeModalOpen = true">
    <font-awesome-icon
      icon="qrcode"
      title="Click to show QR Code for this item"
      aria-label="Click to show QR Code for this item"
    />
  </span>
  <span
    class="badge"
    :class="{ clickable: enableClick || enableModifiedClick }"
    :style="{ backgroundColor: badgeColor }"
    @click.exact="enableClick ? openEditPageInNewTab() : null"
    @click.meta.stop="enableModifiedClick ? openEditPageInNewTab() : null"
    @click.ctrl.stop="enableModifiedClick ? openEditPageInNewTab() : null"
  >
    {{ refcode }}
  </span>
  <div v-if="enableQRCode">
    <QRCodeModal v-model="QRCodeModalOpen" :refcode="refcode" />
  </div>
>>>>>>> 5920ede8
</template>

<script>
import QRCodeModal from "@/components/QRCodeModal.vue";

export default {
  components: {
    QRCodeModal,
  },
  props: {
    refcode: {
      type: String,
      required: true,
    },
    enableClick: {
      type: Boolean,
      default: false,
    },
    enableQRCode: {
      type: Boolean,
      default: true,
    },
    enableModifiedClick: {
      type: Boolean,
      default: false,
    },
    maxLength: {
      type: Number,
      default: NaN,
    },
  },
  emits: ["itemIdClicked"],
  data() {
    return {
      QRCodeModalOpen: false,
    };
  },
  computed: {
    badgeColor() {
      return "LightGrey";
    },
  },
  methods: {
    openEditPageInNewTab() {
      this.$emit("itemIdClicked");
      window.open(`/items/${this.refcode}`, "_blank");
    },
  },
};
</script>

<style scoped>
.badge {
  color: black;
}
</style><|MERGE_RESOLUTION|>--- conflicted
+++ resolved
@@ -1,26 +1,4 @@
 <template>
-<<<<<<< HEAD
-  <div class="d-inline-flex">
-    <span v-if="enableQRCode" class="badge clickable" @click="QRCodeModalOpen = true">
-      <font-awesome-icon
-        icon="qrcode"
-        title="Click to show QR Code for this item"
-        aria-label="Click to show QR Code for this item"
-      />
-    </span>
-    <span
-      class="badge"
-      :class="{ clickable: enableClick || enableModifiedClick }"
-      :style="{ backgroundColor: badgeColor }"
-      @click.exact="enableClick ? openEditPageInNewTab() : null"
-      @click.meta.stop="enableModifiedClick ? openEditPageInNewTab() : null"
-      @click.ctrl.stop="enableModifiedClick ? openEditPageInNewTab() : null"
-    >
-      {{ refcode }}
-    </span>
-  </div>
-  <QRCodeModal v-model="QRCodeModalOpen" :refcode="refcode" />
-=======
   <span v-if="enableQRCode" class="badge clickable" @click="QRCodeModalOpen = true">
     <font-awesome-icon
       icon="qrcode"
@@ -41,7 +19,6 @@
   <div v-if="enableQRCode">
     <QRCodeModal v-model="QRCodeModalOpen" :refcode="refcode" />
   </div>
->>>>>>> 5920ede8
 </template>
 
 <script>
