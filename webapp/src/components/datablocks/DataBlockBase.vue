--- conflicted
+++ resolved
@@ -151,12 +151,7 @@
       </div>
 
       <slot></slot>
-<<<<<<< HEAD
-
-      <TinyMceInline v-model="BlockDescription" data-testid="block-description"></TinyMceInline>
-=======
       <TiptapInline v-model="BlockDescription" data-testid="block-description"></TiptapInline>
->>>>>>> 42439305
     </div>
   </div>
 </template>
@@ -172,28 +167,18 @@
 import { DialogService } from "@/services/DialogService";
 
 import { createComputedSetterForBlockField } from "@/field_utils.js";
-<<<<<<< HEAD
-import TinyMceInline from "@/components/TinyMceInline";
-import StyledBlockInfo from "@/components/StyledBlockInfo";
-import tinymce from "tinymce/tinymce";
+  
 import MetadataViewer from "@/components/MetadataViewer";
-=======
 import TiptapInline from "@/components/TiptapInline";
 import BlockTooltip from "@/components/BlockTooltip";
->>>>>>> 42439305
 
 import { deleteBlock, updateBlockFromServer } from "@/server_fetch_utils";
 
 export default {
   components: {
-<<<<<<< HEAD
-    TinyMceInline,
-    StyledBlockInfo,
     MetadataViewer,
-=======
     TiptapInline,
     BlockTooltip,
->>>>>>> 42439305
   },
   props: {
     item_id: {
